//! This crate contains basic types used for memory management.
//!
//! The types of interest are divided into three categories:
//! 1. addresses: `VirtualAddress` and `PhysicalAddress`.
//! 2. "chunk" types: `Page` and `Frame`.
//! 3. ranges of chunks: `PageRange` and `FrameRange`.  

#![no_std]
#![feature(step_trait)]
#![allow(incomplete_features)]
#![feature(adt_const_params)]

use core::{
    cmp::{min, max},
    fmt,
    iter::Step,
<<<<<<< HEAD
    ops::{Add, AddAssign, Deref, DerefMut, Sub, SubAssign},
    marker::PhantomData,
=======
    marker::ConstParamTy,
    ops::{Add, AddAssign, Deref, DerefMut, Sub, SubAssign},
>>>>>>> 30357384
};
use kernel_config::memory::{MAX_PAGE_NUMBER, PAGE_SIZE};
use zerocopy::FromBytes;
use paste::paste;
use derive_more::*;
use range_inclusive::{RangeInclusive, RangeInclusiveIterator};

<<<<<<< HEAD
pub const PAGE_4KB_SIZE: usize = 1 << 12;
pub const PAGE_2MB_SIZE: usize = (1 << 12) * 512;
pub const PAGE_1GB_SIZE: usize = (1 << 12) * 512 * 512;

pub trait PageSize: Ord + PartialOrd + Clone {
    const SIZE: usize;
}

/// Marker struct used to indicate the default page size of 4KiB
#[derive(Clone, Copy, PartialEq, Eq, PartialOrd, Ord, Debug)]
pub struct Page4KiB;
impl PageSize for Page4KiB {
    const SIZE: usize = PAGE_4KB_SIZE;
}

/// Marker struct used to indicate a page size of 2MiB
#[derive(Clone, Copy, PartialEq, Eq, PartialOrd, Ord, Debug)]
pub struct Page2MiB;
impl PageSize for Page2MiB {
    const SIZE: usize = PAGE_2MB_SIZE;
}

/// Marker struct used to indicate a page size of 1GiB
#[derive(Clone, Copy, PartialEq, Eq, PartialOrd, Ord, Debug)]
pub struct Page1GiB;
impl PageSize for Page1GiB {
    const SIZE: usize = PAGE_1GB_SIZE;
}


=======
/// The possible states that a range of exclusively-owned pages or frames can be in.
#[derive(PartialEq, Eq, ConstParamTy)]
pub enum MemoryState {
    /// Memory is free and owned by the allocator
    Free,
    /// Memory is allocated and can be used for a mapping
    Allocated,
    /// Memory is mapped (PTE has been set)
    Mapped,
    /// Memory has been unmapped (PTE has been cleared)
    Unmapped
}

>>>>>>> 30357384
/// A macro for defining `VirtualAddress` and `PhysicalAddress` structs
/// and implementing their common traits, which are generally identical.
macro_rules! implement_address {
    ($TypeName:ident, $desc:literal, $prefix:literal, $is_canonical:ident, $canonicalize:ident, $chunk:ident) => {
        paste! { // using the paste crate's macro for easy concatenation

            #[doc = "A " $desc " memory address, which is a `usize` under the hood."]
            #[derive(
                Clone, Copy, PartialEq, Eq, PartialOrd, Ord, Hash, Default, 
                Binary, Octal, LowerHex, UpperHex, 
                BitAnd, BitOr, BitXor, BitAndAssign, BitOrAssign, BitXorAssign, 
                Add, Sub, AddAssign, SubAssign,
                FromBytes,
            )]
            #[repr(transparent)]
            pub struct $TypeName(usize);

            impl $TypeName {
                #[doc = "Creates a new `" $TypeName "`, returning an error if the address is not canonical.\n\n \
                    This is useful for checking whether an address is valid before using it. 
                    For example, on x86_64, virtual addresses are canonical
                    if their upper bits `(64:48]` are sign-extended from bit 47,
                    and physical addresses are canonical if their upper bits `(64:52]` are 0."]
                pub fn new(addr: usize) -> Option<$TypeName> {
                    if $is_canonical(addr) { Some($TypeName(addr)) } else { None }
                }

                #[doc = "Creates a new `" $TypeName "` that is guaranteed to be canonical."]
                pub const fn new_canonical(addr: usize) -> $TypeName {
                    $TypeName($canonicalize(addr))
                }

                #[doc = "Creates a new `" $TypeName "` with a value 0."]
                pub const fn zero() -> $TypeName {
                    $TypeName(0)
                }

                #[doc = "Returns the underlying `usize` value for this `" $TypeName "`."]
                #[inline]
                pub const fn value(&self) -> usize {
                    self.0
                }

                #[doc = "Returns the offset from the " $chunk " boundary specified by this `"
                    $TypeName ".\n\n \
                    For example, if the [`PAGE_SIZE`] is 4096 (4KiB), then this will return
                    the least significant 12 bits `(12:0]` of this `" $TypeName "`."]
                pub const fn [<$chunk _offset>](&self) -> usize {
                    self.0 & (PAGE_SIZE - 1)
                }
            }
            impl fmt::Debug for $TypeName {
                fn fmt(&self, f: &mut fmt::Formatter) -> fmt::Result {
                    write!(f, concat!($prefix, "{:#X}"), self.0)
                }
            }
            impl fmt::Display for $TypeName {
                fn fmt(&self, f: &mut fmt::Formatter) -> fmt::Result {
                    write!(f, "{:?}", self)
                }
            }
            impl fmt::Pointer for $TypeName {
                fn fmt(&self, f: &mut fmt::Formatter) -> fmt::Result {
                    write!(f, "{:?}", self)
                }
            }
            impl Add<usize> for $TypeName {
                type Output = $TypeName;
                fn add(self, rhs: usize) -> $TypeName {
                    $TypeName::new_canonical(self.0.saturating_add(rhs))
                }
            }
            impl AddAssign<usize> for $TypeName {
                fn add_assign(&mut self, rhs: usize) {
                    *self = $TypeName::new_canonical(self.0.saturating_add(rhs));
                }
            }
            impl Sub<usize> for $TypeName {
                type Output = $TypeName;
                fn sub(self, rhs: usize) -> $TypeName {
                    $TypeName::new_canonical(self.0.saturating_sub(rhs))
                }
            }
            impl SubAssign<usize> for $TypeName {
                fn sub_assign(&mut self, rhs: usize) {
                    *self = $TypeName::new_canonical(self.0.saturating_sub(rhs));
                }
            }

            #[allow(clippy::from_over_into)]
            impl Into<usize> for $TypeName {
                #[inline]
                fn into(self) -> usize {
                    self.0
                }
            }
        }
    };
}

#[cfg(target_arch = "x86_64")]
mod canonical_address {
    const CANONICAL_VIRT_ADDR_MASK: usize = 0x0000_7FFF_FFFF_FFFF;
    const CANONICAL_PHYS_ADDR_MASK: usize = 0x000F_FFFF_FFFF_FFFF;

    /// Returns whether the given virtual address value is canonical.
    ///
    /// On x86_64, virtual addresses must have their 16 most-significant bits
    /// be sign-extended from bit 47.
    #[inline]
    pub const fn is_canonical_virtual_address(virt_addr: usize) -> bool {
        let upper17 = virt_addr & !CANONICAL_VIRT_ADDR_MASK;
        upper17 == 0 || upper17 == !CANONICAL_VIRT_ADDR_MASK
    }

    /// Returns a canonicalized instance of the given virtual address value.
    ///
    /// On x86_64, virtual addresses must have their 16 most-significant bits
    /// be sign-extended from bit 47.
    #[inline]
    pub const fn canonicalize_virtual_address(virt_addr: usize) -> usize {
        // match virt_addr.get_bit(47) {
        //     false => virt_addr.set_bits(48..64, 0),
        //     true =>  virt_addr.set_bits(48..64, 0xffff),
        // };

        // The below code is semantically equivalent to the above, but it works in const functions.
        ((virt_addr << 16) as isize >> 16) as usize
    }

    /// Returns whether the given phyiscal address value is canonical.
    ///
    /// On x86_64, physical addresses are 52 bits long,
    /// so their 12 most-significant bits must be cleared.
    #[inline]
    pub const fn is_canonical_physical_address(phys_addr: usize) -> bool {
        phys_addr & !CANONICAL_PHYS_ADDR_MASK == 0
    }

    /// Returns a canonicalized instance of the given phyiscal address value.
    ///
    /// On x86_64, physical addresses are 52 bits long,
    /// so their 12 most-significant bits must be cleared.
    #[inline]
    pub const fn canonicalize_physical_address(phys_addr: usize) -> usize {
        phys_addr & CANONICAL_PHYS_ADDR_MASK
    }
}

#[cfg(target_arch = "aarch64")]
mod canonical_address {
    const CANONICAL_VIRT_ADDR_MASK: usize = 0x0000_FFFF_FFFF_FFFF;
    const CANONICAL_PHYS_ADDR_MASK: usize = 0x0000_FFFF_FFFF_FFFF;

    /// Returns whether the given virtual address value is canonical.
    ///
    /// On aarch64, virtual addresses contain an address space ID (ASID),
    /// which is 8 or 16 bits long, depending on MMU config.
    ///
    /// In Theseus, we use 8-bit ASIDs, with the next 8 bits are unused.
    /// Theseus's ASID is zero, so a canonical virtual address has its
    /// 16 most-significant bits cleared (set to zero).
    #[inline]
    pub const fn is_canonical_virtual_address(virt_addr: usize) -> bool {
        virt_addr & !CANONICAL_VIRT_ADDR_MASK == 0
    }

    /// Returns a canonicalized instance of the given virtual address value.
    ///
    /// On aarch64, virtual addresses contain an address space ID (ASID),
    /// which is 8 or 16 bits long, depending on MMU config.
    ///
    /// In Theseus, we use 8-bit ASIDs, with the next 8 bits are unused.
    /// Theseus's ASID is zero, so a virtual address is canonicalized
    /// by clearing (setting to zero) its 16 most-significant bits.
    #[inline]
    pub const fn canonicalize_virtual_address(virt_addr: usize) -> usize {
        virt_addr & CANONICAL_VIRT_ADDR_MASK
    }

    /// Returns whether the given physical address value is canonical.
    ///
    /// On aarch64, Theseus configures the MMU to use 48-bit physical addresses.
    /// Thus, a canonical physical address has its 16 most-significant bits cleared.
    #[inline]
    pub const fn is_canonical_physical_address(phys_addr: usize) -> bool {
        phys_addr & !CANONICAL_PHYS_ADDR_MASK == 0
    }

    /// Returns a canonicalized instance of the given physical address value.
    ///
    /// On aarch64, Theseus configures the MMU to use 48-bit physical addresses.
    /// Thus, a physical address is canonicalized by clearing its 16 most-significant bits.
    #[inline]
    pub const fn canonicalize_physical_address(phys_addr: usize) -> usize {
        phys_addr & CANONICAL_PHYS_ADDR_MASK
    }
}

use canonical_address::*;

implement_address!(
    VirtualAddress,
    "virtual",
    "v",
    is_canonical_virtual_address,
    canonicalize_virtual_address,
    page
);

implement_address!(
    PhysicalAddress,
    "physical",
    "p",
    is_canonical_physical_address,
    canonicalize_physical_address,
    frame
);



/// A macro for defining `Page` and `Frame` structs
/// and implementing their common traits, which are generally identical.
macro_rules! implement_page_frame {
    ($TypeName:ident, $desc:literal, $prefix:literal, $address:ident) => {
        paste! { // using the paste crate's macro for easy concatenation

            #[doc = "A `" $TypeName "` is a chunk of **" $desc "** memory aligned to a [`PAGE_SIZE`] boundary."]
            #[derive(Clone, Copy, PartialEq, Eq, PartialOrd, Ord)]
            pub struct $TypeName<P: PageSize = Page4KiB> {
                number: usize,
                pub size: PhantomData::<P>,
            }
            impl $TypeName {
                #[doc = "Returns the number of this `" $TypeName "`."]
                #[inline(always)]
                pub const fn number(&self) -> usize {
                    self.number
                }

                #[doc = "Returns the `" $TypeName "` containing the given `" $address "`."]
                pub const fn containing_address(addr: $address) -> $TypeName {
                    $TypeName {
                        number: addr.value() / PAGE_SIZE,
                        size: PhantomData::<Page4KiB>,
                    }
                }
            }

            impl<P> $TypeName<P> where P: PageSize + 'static {
                #[doc = "Returns the `" $address "` at the start of this `" $TypeName "`."]
                pub const fn start_address(&self) -> $address {
                    $address::new_canonical(self.number * PAGE_SIZE)
                }

                #[doc = "Returns a `" $TypeName "` with the same number as this `" $TypeName "` but with the size marker set to indicate a size of 4kb."]
                pub const fn as_4kb(&self) -> $TypeName {
                    $TypeName {
                        number: self.number,
                        size: PhantomData::<Page4KiB>
                    }
                }

                #[doc = "Returns a `" $TypeName "` with the same number as this `" $TypeName "` but with the size marker set to indicate a size of 1gb."]
                pub const fn as_1gb(&self) -> $TypeName<Page1GiB> {
                    $TypeName {
                        number: self.number,
                        size: PhantomData::<Page1GiB>
                    }
                }

                #[doc = "Returns a `" $TypeName "` with the same number as this `" $TypeName "` but with the size marker set to indicate a size of 2mb."]
                pub const fn as_2mb(&self) -> $TypeName<Page2MiB> {
                    $TypeName {
                        number: self.number,
                        size: PhantomData::<Page2MiB>
                    }
                }

                #[doc = "Returns a new `" $TypeName "` aligned to a 2mb boundary, and with the size marker changed to indicate a size of 2mb."]
                pub const fn align_to_2mb(&self) -> $TypeName<Page2MiB> {
                    $TypeName {
                        number: self.number / PAGE_SIZE,
                        size: PhantomData::<Page2MiB>
                    }
                }

                #[doc = "Returns a new `" $TypeName "` aligned to a 1GiB boundary, and with the size marker changed to indicate a size of 1GiB."]
                pub const fn align_to_1gb(&self) -> $TypeName<Page1GiB> {
                    $TypeName {
                        number: self.number / (PAGE_SIZE * PAGE_SIZE),
                        size: PhantomData::<Page1GiB>
                    }
                }

                #[doc = "Returns a 2MiB huge`" $TypeName "` containing the given `" $address "`."]
                pub const fn containing_address_2mb(addr: $address) -> $TypeName<Page2MiB> {
                    $TypeName {
                        number: addr.value() / (PAGE_SIZE * PAGE_SIZE),
                        size: PhantomData::<Page2MiB>,
                    }
                }

                #[doc = "Returns a 1GiB huge `" $TypeName "` containing the given `" $address "`."]
                pub const fn containing_address_1gb(addr: $address) -> $TypeName<Page1GiB> {
                    $TypeName {
                        number: addr.value() / (PAGE_SIZE * PAGE_SIZE * PAGE_SIZE),
                        size: PhantomData::<Page1GiB>,
                    }
                }

                pub const fn page_size(&self) -> usize {
                    P::SIZE
                }

            }

            impl<P: 'static + PageSize> fmt::Debug for $TypeName<P> {
                fn fmt(&self, f: &mut fmt::Formatter) -> fmt::Result {
                    write!(f, concat!(stringify!($TypeName), "(", $prefix, "{:#X})"), self.start_address())
                }
            }
            impl<P: PageSize> Add<usize> for $TypeName<P> {
                type Output = $TypeName<P>;
                fn add(self, rhs: usize) -> $TypeName<P> {
                    // cannot exceed max page number (which is also max frame number)
                    $TypeName {
                        number: core::cmp::min(MAX_PAGE_NUMBER, self.number.saturating_add(rhs)),
                        size: self.size,
                    }
                }
            }
            impl AddAssign<usize> for $TypeName {
                fn add_assign(&mut self, rhs: usize) {
                    *self = $TypeName {
                        number: core::cmp::min(MAX_PAGE_NUMBER, self.number.saturating_add(rhs)),
                        size: self.size,
                    };
                }
            }
            impl<P: PageSize> Sub<usize> for $TypeName<P> {
                type Output = $TypeName<P>;
                fn sub(self, rhs: usize) -> $TypeName<P> {
                    $TypeName {
                        number: self.number.saturating_sub(rhs),
                        size: self.size,
                    }
                }
            }
            impl SubAssign<usize> for $TypeName {
                fn sub_assign(&mut self, rhs: usize) {
                    *self = $TypeName {
                        number: self.number.saturating_sub(rhs),
                        size: self.size,
                    };
                }
            }
            #[doc = "Implementing `Step` allows `" $TypeName "` to be used in an [`Iterator`]."]
            impl<P: PageSize> Step for $TypeName<P> {
                #[inline]
                fn steps_between(start: &$TypeName<P>, end: &$TypeName<P>) -> Option<usize> {
                    Step::steps_between(&start.number, &end.number)
                }
                #[inline]
                fn forward_checked(start: $TypeName<P>, count: usize) -> Option<$TypeName<P>> {
                    Step::forward_checked(start.number, count).map(|n| $TypeName { number: n, size: PhantomData /* PhantomData::<Page4KiB> */ })
                }
                #[inline]
                fn backward_checked(start: $TypeName<P>, count: usize) -> Option<$TypeName<P>> {
                    Step::backward_checked(start.number, count).map(|n| $TypeName { number: n, size: PhantomData })
                }
            }
            impl From<$TypeName> for $TypeName<Page2MiB> {
                fn from(p: $TypeName) -> Self {
                    $TypeName {
                        number: p.number,
                        size: PhantomData::<Page2MiB>,
                    }
                }
            }
            impl From<$TypeName> for $TypeName<Page1GiB> {
                fn from(p: $TypeName) -> Self {
                    $TypeName {
                        number: p.number,
                        size: PhantomData::<Page1GiB>,
                    }
                }
            }
        }
    };
}

implement_page_frame!(Page, "virtual", "v", VirtualAddress);
implement_page_frame!(Frame, "physical", "p", PhysicalAddress);

// Implement other functions for the `Page` type that aren't relevant for `Frame.
impl<P: PageSize> Page<P> {
    /// Returns the 9-bit part of this `Page`'s [`VirtualAddress`] that is the index into the P4 page table entries list.
    pub const fn p4_index(&self) -> usize {
        (self.number >> 27) & 0x1FF
    }

    /// Returns the 9-bit part of this `Page`'s [`VirtualAddress`] that is the index into the P3 page table entries list.
    pub const fn p3_index(&self) -> usize {
        (self.number >> 18) & 0x1FF
    }

    /// Returns the 9-bit part of this `Page`'s [`VirtualAddress`] that is the index into the P2 page table entries list.
    pub const fn p2_index(&self) -> usize {
        (self.number >> 9) & 0x1FF
    }

    /// Returns the 9-bit part of this `Page`'s [`VirtualAddress`] that is the index into the P1 page table entries list.
    ///
    /// Using this returned `usize` value as an index into the P1 entries list will give you the final PTE,
    /// from which you can extract the mapped [`Frame`]  using `PageTableEntry::pointed_frame()`.
    pub const fn p1_index(&self) -> usize {
        self.number & 0x1FF
    }
}



/// A macro for defining `PageRange` and `FrameRange` structs
/// and implementing their common traits, which are generally identical.
macro_rules! implement_page_frame_range {
    ($TypeName:ident, $desc:literal, $short:ident, $chunk:ident, $address:ident) => {
        paste! { // using the paste crate's macro for easy concatenation
                        
            #[doc = "A range of [`" $chunk "`]s that are contiguous in " $desc " memory."]
            #[derive(Clone, PartialEq, Eq)]
            pub struct $TypeName<P: PageSize = Page4KiB>(RangeInclusive<$chunk::<P>>);

            impl $TypeName {
                #[doc = "Creates a new range of [`" $chunk "`]s that spans from `start` to `end`, both inclusive bounds."]
                pub const fn new(start: $chunk, end: $chunk) -> $TypeName {
                    $TypeName(RangeInclusive::new(start, end))
                }

                #[doc = "Creates a `" $TypeName "` that will always yield `None` when iterated."]
                pub const fn empty() -> $TypeName {
                    $TypeName::new($chunk { number: 11, size: PhantomData::<Page4KiB> }, $chunk { number: 0, size: PhantomData::<Page4KiB>  })
                }

                #[doc = "A convenience method for creating a new `" $TypeName "` that spans \
                    all [`" $chunk "`]s from the given [`" $address "`] to an end bound based on the given size."]
                pub const fn [<from_ $short _addr>](starting_addr: $address, size_in_bytes: usize) -> $TypeName {
                    if size_in_bytes == 0 {
                        $TypeName::empty()
                    } else {
                        let start = $chunk::containing_address(starting_addr);
                        // The end bound is inclusive, hence the -1. Parentheses are needed to avoid overflow.
                        let end = $chunk::containing_address(
                            $address::new_canonical(starting_addr.value() + (size_in_bytes - 1))
                        );
                        $TypeName::new(start, end)
                    }
                }

                #[doc = "Returns the number of [`" $chunk "`]s covered by this iterator.\n\n \
                    Use this instead of [`Iterator::count()`] method. \
                    This is instant, because it doesn't need to iterate over each entry, unlike normal iterators."]
                pub const fn [<size_in_ $chunk:lower s>](&self) -> usize {
                    // add 1 because it's an inclusive range
                    (self.0.end().number + 1).saturating_sub(self.0.start().number)
                }

                // These change the size markers and align to desired amount. 
                pub fn align_to_2mb_range(&self) -> $TypeName<Page2MiB> {
                    $TypeName::<Page2MiB>(RangeInclusive::new(self.start().align_to_2mb(), self.end().align_to_2mb()))
                }

                pub fn align_to_1gb_range(&self) -> $TypeName<Page1GiB> {
                    $TypeName::<Page1GiB>(RangeInclusive::new(self.start().align_to_1gb(), self.end().align_to_1gb()))
                }

                // These into functions just convert the size marker.
                pub fn into_2mb_range(&self) -> $TypeName<Page2MiB> {
                    $TypeName::<Page2MiB>(RangeInclusive::new(self.start().as_2mb(), self.end().as_2mb()))
                }

                pub fn into_1gb_range(&self) -> $TypeName<Page1GiB> {
                    $TypeName::<Page1GiB>(RangeInclusive::new(self.start().as_1gb(), self.end().as_1gb()))
                }

                #[doc = "Returns a new separate `" $TypeName "` that is extended to include the given [`" $chunk "`]."]
                pub fn to_extended(&self, to_include: $chunk) -> $TypeName {
                    // if the current range was empty, return a new range containing only the given page/frame
                    if self.is_empty() {
                        return $TypeName::new(to_include.clone(), to_include);
                    }
                    let start = core::cmp::min(self.0.start(), &to_include);
                    let end = core::cmp::max(self.0.end(), &to_include);
                    $TypeName::new(start.clone(), end.clone())
                }

                #[doc = "Returns an inclusive `" $TypeName "` representing the [`" $chunk "`]s that overlap \
                    across this `" $TypeName "` and the given other `" $TypeName "`.\n\n \
                    If there is no overlap between the two ranges, `None` is returned."]
                pub fn overlap(&self, other: &$TypeName) -> Option<$TypeName> {
                    let starts = max(*self.start(), *other.start());
                    let ends   = min(*self.end(),   *other.end());
                    if starts <= ends {
                        Some($TypeName::new(starts, ends))
                    } else {
                        None
                    }
                }

                #[doc = "Returns `true` if the `other` `" $TypeName "` is fully contained within this `" $TypeName "`."]
                pub fn contains_range(&self, other: &$TypeName) -> bool {
                    !other.is_empty()
                    && (other.start() >= self.start())
                    && (other.end() <= self.end())
                }
            }
            impl<P: 'static> $TypeName<P> where P: PageSize {
                #[doc = "Returns `true` if this `" $TypeName "` contains the given [`" $address "`]."]
                pub const fn contains_address(&self, addr: $address) -> bool {
                    let c = $chunk::containing_address(addr);
                    self.0.start().number <= c.number
                        && c.number <= self.0.end().number
                }

                #[doc = "Returns the [`" $address "`] of the starting [`" $chunk "`] in this `" $TypeName "`."]
                pub const fn start_address(&self) -> $address {
                    self.0.start().start_address()
                }

                #[doc = "Returns the offset of the given [`" $address "`] within this `" $TypeName "`, \
                i.e., `addr - self.start_address()`.\n\n \
                If the given `addr` is not covered by this range of [`" $chunk "`]s, this returns `None`.\n\n \
                # Examples\n \
                If the range covers addresses `0x2000` to `0x4000`, then `offset_of_address(0x3500)` would return `Some(0x1500)`."]
                pub const fn offset_of_address(&self, addr: $address) -> Option<usize> {
                    if self.contains_address(addr) {
                        Some(addr.value() - self.start_address().value())
                    } else {
                        None
                    }
                }

                #[doc = "Returns the [`" $address "`] at the given `offset` into this `" $TypeName "`within this `" $TypeName "`, \
                i.e., `self.start_address() + offset`.\n\n \
                If the given `offset` is not within this range of [`" $chunk "`]s, this returns `None`.\n\n \
                # Examples\n \
                If the range covers addresses `0x2000` through `0x3FFF`, then `address_at_offset(0x1500)` would return `Some(0x3500)`, \
                and `address_at_offset(0x2000)` would return `None`."]
                pub const fn address_at_offset(&self, offset: usize) -> Option<$address> {
                    if offset < self.size_in_bytes() {
                        Some($address::new_canonical(self.start_address().value() + offset))
                    }
                    else {
                        None
                    }
                }

                #[doc = "Creates a new range of [`" $chunk "`]s that spans from `start` to `end`, both inclusive bounds."]
                pub const fn new_2mb(start: $chunk<Page2MiB>, end: $chunk<Page2MiB>) -> $TypeName<Page2MiB> {
                    $TypeName::<Page2MiB>(RangeInclusive::new(start, end))
                }

                #[doc = "Creates a new range of [`" $chunk "`]s that spans from `start` to `end`, both inclusive bounds."]
                pub const fn new_1gb(start: $chunk<Page1GiB>, end: $chunk<Page1GiB>) -> $TypeName<Page1GiB> {
                    $TypeName::<Page1GiB>(RangeInclusive::new(start, end))
                }

                #[doc = "Changes this `" $TypeName "` to have a size of 4KiB. This does not perform any alignment. \
                        It simply changes the marker type for usage with functions that want a range of default-sized pages."]
                pub fn as_4kb_range(&self) -> $TypeName {
                    $TypeName(RangeInclusive::new(self.start().as_4kb(), self.end().as_4kb()))
                }

                #[doc = "Returns the size of this range in bytes."]
                pub const fn size_in_bytes(&self) -> usize {
                    self.[<size_in_ $chunk:lower s_gen>]() * P::SIZE
                }

                #[doc = "Returns the number of [`" $chunk "`]s covered by this iterator.\n\n \
                Use this instead of [`Iterator::count()`] method. \
                This is instant, because it doesn't need to iterate over each entry, unlike normal iterators."]
                pub const fn [<size_in_ $chunk:lower s_gen>](&self) -> usize {
                   // add 1 because it's an inclusive range
                   (self.0.end().number + 1).saturating_sub(self.0.start().number)
                }
            }
            impl<P: 'static + PageSize> fmt::Debug for $TypeName<P> {
                fn fmt(&self, f: &mut fmt::Formatter) -> fmt::Result {
                    write!(f, "{:?}", self.0)
                }
            }
            impl<P: PageSize> Deref for $TypeName<P> {
                type Target = RangeInclusive<$chunk<P>>;
                fn deref(&self) -> &RangeInclusive<$chunk<P>> {
                    &self.0
                }
            }
            impl DerefMut for $TypeName {
                fn deref_mut(&mut self) -> &mut RangeInclusive<$chunk> {
                    &mut self.0
                }
            }
            impl<P: PageSize> IntoIterator for $TypeName<P> {
                type Item = $chunk<P>;
                type IntoIter = RangeInclusiveIterator<$chunk<P>>;
                fn into_iter(self) -> Self::IntoIter {
                    self.0.iter()
                }
            }

            
            #[doc = "A `" $TypeName "` that implements `Copy`"]
            #[derive(Clone, Copy)]
            pub struct [<Copyable $TypeName>] {
                start: $chunk,
                end: $chunk,
            }
            impl From<$TypeName> for [<Copyable $TypeName>] {
                fn from(r: $TypeName) -> Self {
                    Self { start: *r.start(), end: *r.end() }
                }
            }
            impl From<[<Copyable $TypeName>]> for $TypeName {
                fn from(cr: [<Copyable $TypeName>]) -> Self {
                    Self::new(cr.start, cr.end)
                }
            }
        }
    };
}

implement_page_frame_range!(PageRange, "virtual", virt, Page, VirtualAddress);
implement_page_frame_range!(FrameRange, "physical", phys, Frame, PhysicalAddress);
<|MERGE_RESOLUTION|>--- conflicted
+++ resolved
@@ -14,13 +14,8 @@
     cmp::{min, max},
     fmt,
     iter::Step,
-<<<<<<< HEAD
+    marker::{ConstParamTy, PhantomData},
     ops::{Add, AddAssign, Deref, DerefMut, Sub, SubAssign},
-    marker::PhantomData,
-=======
-    marker::ConstParamTy,
-    ops::{Add, AddAssign, Deref, DerefMut, Sub, SubAssign},
->>>>>>> 30357384
 };
 use kernel_config::memory::{MAX_PAGE_NUMBER, PAGE_SIZE};
 use zerocopy::FromBytes;
@@ -28,7 +23,6 @@
 use derive_more::*;
 use range_inclusive::{RangeInclusive, RangeInclusiveIterator};
 
-<<<<<<< HEAD
 pub const PAGE_4KB_SIZE: usize = 1 << 12;
 pub const PAGE_2MB_SIZE: usize = (1 << 12) * 512;
 pub const PAGE_1GB_SIZE: usize = (1 << 12) * 512 * 512;
@@ -58,8 +52,6 @@
     const SIZE: usize = PAGE_1GB_SIZE;
 }
 
-
-=======
 /// The possible states that a range of exclusively-owned pages or frames can be in.
 #[derive(PartialEq, Eq, ConstParamTy)]
 pub enum MemoryState {
@@ -73,7 +65,6 @@
     Unmapped
 }
 
->>>>>>> 30357384
 /// A macro for defining `VirtualAddress` and `PhysicalAddress` structs
 /// and implementing their common traits, which are generally identical.
 macro_rules! implement_address {
