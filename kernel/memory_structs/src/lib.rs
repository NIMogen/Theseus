//! This crate contains basic types used for memory management.
//!
//! The types of interest are divided into three categories:
//! 1. addresses: `VirtualAddress` and `PhysicalAddress`.
//! 2. "chunk" types: `Page` and `Frame`.
//! 3. ranges of chunks: `PageRange` and `FrameRange`.

#![no_std]
#![feature(step_trait)]
#![feature(int_roundings)]
#![allow(incomplete_features)]
#![feature(adt_const_params)]

#[cfg(test)]
mod test;

use core::{
    cmp::{min, max},
    fmt,
    iter::Step,
    marker::{ConstParamTy, PhantomData},
    ops::{Add, AddAssign, Deref, DerefMut, Sub, SubAssign},
};
use kernel_config::memory::{MAX_PAGE_NUMBER, MAX_VIRTUAL_ADDRESS, PAGE_SIZE, ENTRIES_PER_PAGE_TABLE};
use zerocopy::FromBytes;
use paste::paste;
use derive_more::*;
use range_inclusive::{RangeInclusive, RangeInclusiveIterator};

/// Enum used to indicate the size of a page or frame.
#[derive(Debug)]
pub enum MemChunkSize {
    Normal4K,
    Huge2M,
    Huge1G,
}

/// Trait that represents the size of a page or frame, i.e., for normal or huge pages.
///
/// This is used to parameterize `Page`- and `Frame`-related types with a page size,
/// in order to define normal and huge pages in a generic manner.
pub trait PageSize: Ord + PartialOrd + Clone + Copy + private::Sealed + 'static {
    const SIZE: MemChunkSize;
    const NUM_4K_PAGES: usize;
    const SIZE_IN_BYTES: usize;
}

mod private {
    pub trait Sealed { }
}

/// Marker struct used to indicate the default page size of 4KiB.
#[derive(Clone, Copy, PartialEq, Eq, PartialOrd, Ord, Debug)]
pub struct Page4K;
impl private::Sealed for Page4K { }
impl PageSize for Page4K {
    const SIZE: MemChunkSize = MemChunkSize::Normal4K;
    const NUM_4K_PAGES: usize = 1;
    const SIZE_IN_BYTES: usize = PAGE_SIZE;
}

/// Marker struct used to indicate a page size of 2MiB.
#[derive(Clone, Copy, PartialEq, Eq, PartialOrd, Ord, Debug)]
pub struct Page2M;
impl private::Sealed for Page2M { }
impl PageSize for Page2M {
    const SIZE: MemChunkSize = MemChunkSize::Huge2M;
    const NUM_4K_PAGES: usize = Page4K::NUM_4K_PAGES * ENTRIES_PER_PAGE_TABLE;
    const SIZE_IN_BYTES: usize = Self::NUM_4K_PAGES * Page4K::SIZE_IN_BYTES;
}

/// Marker struct used to indicate a page size of 1GiB.
#[derive(Clone, Copy, PartialEq, Eq, PartialOrd, Ord, Debug)]
pub struct Page1G;
impl private::Sealed for Page1G { }
impl PageSize for Page1G {
    const SIZE: MemChunkSize = MemChunkSize::Huge1G;
    const NUM_4K_PAGES: usize = Page2M::NUM_4K_PAGES * ENTRIES_PER_PAGE_TABLE;
    const SIZE_IN_BYTES: usize = Self::NUM_4K_PAGES * Page4K::SIZE_IN_BYTES;
}

/// The possible states that a range of exclusively-owned pages or frames can be in.
#[derive(PartialEq, Eq, ConstParamTy)]
pub enum MemoryState {
    /// Memory is free and owned by the allocator
    Free,
    /// Memory is allocated and can be used for a mapping
    Allocated,
    /// Memory is mapped (PTE has been set)
    Mapped,
    /// Memory has been unmapped (PTE has been cleared)
    Unmapped
}

/// A macro for defining `VirtualAddress` and `PhysicalAddress` structs
/// and implementing their common traits, which are generally identical.
macro_rules! implement_address {
    ($TypeName:ident, $desc:literal, $prefix:literal, $is_canonical:ident, $canonicalize:ident, $chunk:ident) => {
        paste! { // using the paste crate's macro for easy concatenation

            #[doc = "A " $desc " memory address, which is a `usize` under the hood."]
            #[derive(
                Clone, Copy, PartialEq, Eq, PartialOrd, Ord, Hash, Default,
                Binary, Octal, LowerHex, UpperHex,
                BitAnd, BitOr, BitXor, BitAndAssign, BitOrAssign, BitXorAssign,
                Add, Sub, AddAssign, SubAssign,
                FromBytes,
            )]
            #[repr(transparent)]
            pub struct $TypeName(usize);

            impl $TypeName {
                #[doc = "Creates a new `" $TypeName "`, returning an error if the address is not canonical.\n\n \
                    This is useful for checking whether an address is valid before using it.
                    For example, on x86_64, virtual addresses are canonical
                    if their upper bits `(64:48]` are sign-extended from bit 47,
                    and physical addresses are canonical if their upper bits `(64:52]` are 0."]
                pub fn new(addr: usize) -> Option<$TypeName> {
                    if $is_canonical(addr) { Some($TypeName(addr)) } else { None }
                }

                #[doc = "Creates a new `" $TypeName "` that is guaranteed to be canonical."]
                pub const fn new_canonical(addr: usize) -> $TypeName {
                    $TypeName($canonicalize(addr))
                }

                #[doc = "Creates a new `" $TypeName "` with a value 0."]
                pub const fn zero() -> $TypeName {
                    $TypeName(0)
                }

                #[doc = "Returns the underlying `usize` value for this `" $TypeName "`."]
                #[inline]
                pub const fn value(&self) -> usize {
                    self.0
                }

                #[doc = "Returns the offset from the 4K " $chunk " boundary specified by this `"
                $TypeName ".\n\n \
                    For example, for the address `0xFFFF_1578`, this will return `0x578`,
                    the least significant 12 bits `(12:0]` of this `" $TypeName "`."]
                pub const fn [<$chunk _offset>](&self) -> usize {
                    self.0 & (Page4K::SIZE_IN_BYTES - 1)
                }
            }
            impl fmt::Debug for $TypeName {
                fn fmt(&self, f: &mut fmt::Formatter) -> fmt::Result {
                    write!(f, concat!($prefix, "{:#X}"), self.0)
                }
            }
            impl fmt::Display for $TypeName {
                fn fmt(&self, f: &mut fmt::Formatter) -> fmt::Result {
                    write!(f, "{:?}", self)
                }
            }
            impl fmt::Pointer for $TypeName {
                fn fmt(&self, f: &mut fmt::Formatter) -> fmt::Result {
                    write!(f, "{:?}", self)
                }
            }
            impl Add<usize> for $TypeName {
                type Output = $TypeName;
                fn add(self, rhs: usize) -> $TypeName {
                    $TypeName::new_canonical(self.0.saturating_add(rhs))
                }
            }
            impl AddAssign<usize> for $TypeName {
                fn add_assign(&mut self, rhs: usize) {
                    *self = $TypeName::new_canonical(self.0.saturating_add(rhs));
                }
            }
            impl Sub<usize> for $TypeName {
                type Output = $TypeName;
                fn sub(self, rhs: usize) -> $TypeName {
                    $TypeName::new_canonical(self.0.saturating_sub(rhs))
                }
            }
            impl SubAssign<usize> for $TypeName {
                fn sub_assign(&mut self, rhs: usize) {
                    *self = $TypeName::new_canonical(self.0.saturating_sub(rhs));
                }
            }

            #[allow(clippy::from_over_into)]
            impl Into<usize> for $TypeName {
                #[inline]
                fn into(self) -> usize {
                    self.0
                }
            }
        }
    };
}

#[cfg(target_arch = "x86_64")]
mod canonical_address {
    const CANONICAL_VIRT_ADDR_MASK: usize = 0x0000_7FFF_FFFF_FFFF;
    const CANONICAL_PHYS_ADDR_MASK: usize = 0x000F_FFFF_FFFF_FFFF;

    /// Returns whether the given virtual address value is canonical.
    ///
    /// On x86_64, virtual addresses must have their 16 most-significant bits
    /// be sign-extended from bit 47.
    #[inline]
    pub const fn is_canonical_virtual_address(virt_addr: usize) -> bool {
        let upper17 = virt_addr & !CANONICAL_VIRT_ADDR_MASK;
        upper17 == 0 || upper17 == !CANONICAL_VIRT_ADDR_MASK
    }

    /// Returns a canonicalized instance of the given virtual address value.
    ///
    /// On x86_64, virtual addresses must have their 16 most-significant bits
    /// be sign-extended from bit 47.
    #[inline]
    pub const fn canonicalize_virtual_address(virt_addr: usize) -> usize {
        // match virt_addr.get_bit(47) {
        //     false => virt_addr.set_bits(48..64, 0),
        //     true =>  virt_addr.set_bits(48..64, 0xffff),
        // };

        // The below code is semantically equivalent to the above, but it works in const functions.
        ((virt_addr << 16) as isize >> 16) as usize
    }

    /// Returns whether the given phyiscal address value is canonical.
    ///
    /// On x86_64, physical addresses are 52 bits long,
    /// so their 12 most-significant bits must be cleared.
    #[inline]
    pub const fn is_canonical_physical_address(phys_addr: usize) -> bool {
        phys_addr & !CANONICAL_PHYS_ADDR_MASK == 0
    }

    /// Returns a canonicalized instance of the given phyiscal address value.
    ///
    /// On x86_64, physical addresses are 52 bits long,
    /// so their 12 most-significant bits must be cleared.
    #[inline]
    pub const fn canonicalize_physical_address(phys_addr: usize) -> usize {
        phys_addr & CANONICAL_PHYS_ADDR_MASK
    }
}

#[cfg(target_arch = "aarch64")]
mod canonical_address {
    const CANONICAL_VIRT_ADDR_MASK: usize = 0x0000_FFFF_FFFF_FFFF;
    const CANONICAL_PHYS_ADDR_MASK: usize = 0x0000_FFFF_FFFF_FFFF;

    /// Returns whether the given virtual address value is canonical.
    ///
    /// On aarch64, virtual addresses contain an address space ID (ASID),
    /// which is 8 or 16 bits long, depending on MMU config.
    ///
    /// In Theseus, we use 8-bit ASIDs, with the next 8 bits are unused.
    /// Theseus's ASID is zero, so a canonical virtual address has its
    /// 16 most-significant bits cleared (set to zero).
    #[inline]
    pub const fn is_canonical_virtual_address(virt_addr: usize) -> bool {
        virt_addr & !CANONICAL_VIRT_ADDR_MASK == 0
    }

    /// Returns a canonicalized instance of the given virtual address value.
    ///
    /// On aarch64, virtual addresses contain an address space ID (ASID),
    /// which is 8 or 16 bits long, depending on MMU config.
    ///
    /// In Theseus, we use 8-bit ASIDs, with the next 8 bits are unused.
    /// Theseus's ASID is zero, so a virtual address is canonicalized
    /// by clearing (setting to zero) its 16 most-significant bits.
    #[inline]
    pub const fn canonicalize_virtual_address(virt_addr: usize) -> usize {
        virt_addr & CANONICAL_VIRT_ADDR_MASK
    }

    /// Returns whether the given physical address value is canonical.
    ///
    /// On aarch64, Theseus configures the MMU to use 48-bit physical addresses.
    /// Thus, a canonical physical address has its 16 most-significant bits cleared.
    #[inline]
    pub const fn is_canonical_physical_address(phys_addr: usize) -> bool {
        phys_addr & !CANONICAL_PHYS_ADDR_MASK == 0
    }

    /// Returns a canonicalized instance of the given physical address value.
    ///
    /// On aarch64, Theseus configures the MMU to use 48-bit physical addresses.
    /// Thus, a physical address is canonicalized by clearing its 16 most-significant bits.
    #[inline]
    pub const fn canonicalize_physical_address(phys_addr: usize) -> usize {
        phys_addr & CANONICAL_PHYS_ADDR_MASK
    }
}

use canonical_address::*;

implement_address!(
    VirtualAddress,
    "virtual",
    "v",
    is_canonical_virtual_address,
    canonicalize_virtual_address,
    page
);

implement_address!(
    PhysicalAddress,
    "physical",
    "p",
    is_canonical_physical_address,
    canonicalize_physical_address,
    frame
);


/// A macro for defining `Page` and `Frame` structs
/// and implementing their common traits, which are generally identical.
macro_rules! implement_page_frame {
    ($TypeName:ident, $desc:literal, $prefix:literal, $address:ident) => {
        paste! { // using the paste crate's macro for easy concatenation
            #[doc = "A `" $TypeName "` is a chunk of **" $desc "** memory aligned to \
                a page boundary (default 4KiB) given by the `P` parameter."]
            #[derive(Clone, Copy, PartialEq, Eq, PartialOrd, Ord)]
            pub struct $TypeName<P: PageSize = Page4K> {
                /// A Page or Frame number is *always* given in terms of 4KiB pages/frames,
                /// even for huge pages/frames.
                number: usize,
                size: PhantomData::<P>,
            }
            impl $TypeName<Page4K> {
                #[doc = "Returns the 4KiB `" $TypeName "` containing the given `" $address "`."]
                pub const fn containing_address(addr: $address) -> $TypeName {
                    $TypeName {
                        number: addr.value() / Page4K::SIZE_IN_BYTES,
                        size: PhantomData,
                    }
                }

                #[doc = "Returns a new `" $TypeName "` that is aligned up from this \
                    `" $TypeName "` to the nearest multiple of `alignment_4k_pages`."]
                #[doc(alias = "next_multiple_of")]
                pub const fn align_up(&self, alignment_4k_pages: usize) -> $TypeName {
                    $TypeName {
                        number: self.number.next_multiple_of(alignment_4k_pages),
                        size: PhantomData
                    }
                }

                #[doc = "Converts a known 4K-sized `" $TypeName "` into a
                    `" $TypeName "<P>` with a generic `PageSize` parameter."]
                pub const fn from_4k_into_generic<P: PageSize>(self) -> $TypeName<P> {
                    $TypeName::<P> {
                        number: self.number,
                        size: PhantomData
                    }
                }
            }
            impl $TypeName<Page2M> {
                #[doc = "Returns the 2MiB huge `" $TypeName "` containing the given `" $address "`."]
                pub const fn containing_address_2mb(addr: $address) -> $TypeName<Page2M> {
                    $TypeName {
                        number: (addr.value() / Page2M::SIZE_IN_BYTES) * Page2M::NUM_4K_PAGES,
                        size: PhantomData,
                    }
                }

                #[doc = "Converts a known 2M-sized `" $TypeName "` into a
                    `" $TypeName "<P>` with a generic `PageSize` parameter."]
                pub const fn from_2m_into_generic<P: PageSize>(self) -> $TypeName<P> {
                    $TypeName::<P> {
                        number: self.number,
                        size: PhantomData
                    }
                }
            }
            impl $TypeName<Page1G> {
                #[doc = "Returns the 1GiB huge `" $TypeName "` containing the given `" $address "`."]
                pub const fn containing_address_1gb(addr: $address) -> $TypeName<Page1G> {
                    $TypeName {
                        number: (addr.value() / Page1G::SIZE_IN_BYTES) * Page1G::NUM_4K_PAGES,
                        size: PhantomData,
                    }
                }

                #[doc = "Converts a known 1G-sized `" $TypeName "` into a
                    `" $TypeName "<P>` with a generic `PageSize` parameter."]
                pub const fn from_1g_into_generic<P: PageSize>(self) -> $TypeName<P> {
                    $TypeName::<P> {
                        number: self.number,
                        size: PhantomData
                    }
                }
            }
            impl<P: PageSize> $TypeName<P> {
                #[doc = "The minimum (smallest) valid value a `" $TypeName "` can have."]
                pub const MIN: $TypeName<P> = $TypeName {
                    number: 0,
                    size: PhantomData,
                };
                
                #[doc = "The maximum (largest) valid value a `" $TypeName "` can have."]
                pub const MAX: $TypeName<P> = $TypeName {
                    number: (MAX_VIRTUAL_ADDRESS / P::SIZE_IN_BYTES) * P::NUM_4K_PAGES,
                    size: PhantomData,
                };

                #[doc = "Returns the 4K-sized number of this `" $TypeName "`."]
                #[inline(always)]
                pub const fn number(&self) -> usize {
                    self.number
                }

                #[doc = "Returns the `" $address "` at the start of this `" $TypeName "`."]
                pub const fn start_address(&self) -> $address {
                    $address::new_canonical(self.number * Page4K::SIZE_IN_BYTES)
                }

                #[doc = "Returns the size of this `" $TypeName "`."]
                pub const fn page_size(&self) -> MemChunkSize {
                    P::SIZE
                }
            }
            impl<P: PageSize> fmt::Debug for $TypeName<P> {
                fn fmt(&self, f: &mut fmt::Formatter) -> fmt::Result {
                    write!(f, concat!(stringify!($TypeName), "(", $prefix, "{:#X})"), self.start_address())
                }
            }
            impl<P: PageSize> Add<usize> for $TypeName<P> {
                type Output = $TypeName<P>;
                fn add(self, rhs: usize) -> $TypeName<P> {
                    // cannot exceed max page number (which is also max frame number)
                    $TypeName {
                        number: core::cmp::min(
                            MAX_PAGE_NUMBER,
                            self.number.saturating_add(rhs.saturating_mul(P::NUM_4K_PAGES))
                        ),
                        size: self.size,
                    }
                }
            }
            impl<P: PageSize> AddAssign<usize> for $TypeName<P> {
                fn add_assign(&mut self, rhs: usize) {
                    *self = $TypeName {
                        number: core::cmp::min(
                            MAX_PAGE_NUMBER,
                            self.number.saturating_add(rhs.saturating_mul(P::NUM_4K_PAGES))
                        ),
                        size: self.size,
                    }
                }
            }
            impl<P: PageSize> Sub<usize> for $TypeName<P> {
                type Output = $TypeName<P>;
                fn sub(self, rhs: usize) -> $TypeName<P> {
                    $TypeName {
                        number: self.number.saturating_sub(rhs.saturating_mul(P::NUM_4K_PAGES)),
                        size: self.size
                    }
                }
            }
            impl<P: PageSize> SubAssign<usize> for $TypeName<P> {
                fn sub_assign(&mut self, rhs: usize) {
                    *self = $TypeName {
                        number: self.number.saturating_sub(rhs.saturating_mul(P::NUM_4K_PAGES)),
                        size: self.size
                    }
                }
            }
            impl<P: PageSize> Step for $TypeName<P> {
                #[inline]
                fn steps_between(start: &$TypeName<P>, end: &$TypeName<P>) -> Option<usize> {
                    Step::steps_between(&start.number, &end.number)
                        .map(|n| n / P::NUM_4K_PAGES)
                }
                #[inline]
                fn forward_checked(start: $TypeName<P>, count: usize) -> Option<$TypeName<P>> {
                    Step::forward_checked(start.number, count * P::NUM_4K_PAGES)
                        .map(|number| $TypeName { number, size: PhantomData })
                }
                #[inline]
                fn backward_checked(start: $TypeName<P>, count: usize) -> Option<$TypeName<P>> {
                    Step::backward_checked(start.number, count * P::NUM_4K_PAGES)
                        .map(|number| $TypeName { number, size: PhantomData })
                }
            }
            impl TryFrom<$TypeName<Page4K>> for $TypeName<Page2M> {
                type Error = &'static str;
                fn try_from(p: $TypeName) -> Result<Self, &'static str>  {
                    if p.number % Page2M::NUM_4K_PAGES == 0 {
                        Ok(Self {
                            number: p.number,
                            size: PhantomData,
                        })
                    } else {
                        Err("Could not convert 4KiB to 2MiB page.")
                    }
                }
            }
            impl TryFrom<$TypeName<Page4K>> for $TypeName<Page1G> {
                type Error = &'static str;
                fn try_from(p: $TypeName) -> Result<Self, &'static str> {
                     if p.number % Page1G::NUM_4K_PAGES == 0 {
                        Ok(Self {
                            number: p.number,
                            size: PhantomData,
                        })
                    } else {
                        Err("Could not convert 4KiB to 1GiB page.")
                    }
                }
            }
            impl From<$TypeName<Page1G>> for $TypeName<Page4K> {
                fn from(p: $TypeName<Page1G>) -> Self {
                    Self {
                        number: p.number,
                        size: PhantomData
                    }
                }
            }
            impl From<$TypeName<Page2M>> for $TypeName<Page4K> {
                fn from(p: $TypeName<Page2M>) -> Self {
                    Self {
                        number: p.number,
                        size: PhantomData
                    }
                }
            }

            impl<P: PageSize> $TypeName<P> {
                pub fn convert_to_4k(&self) -> $TypeName<Page4K> {
                    $TypeName {
                        number: self.number,
                        size: PhantomData
                    }
                }
            }
        }
    };
}

implement_page_frame!(Page, "virtual", "v", VirtualAddress);
implement_page_frame!(Frame, "physical", "p", PhysicalAddress);

// Implement other functions for the `Page` type that aren't relevant for `Frame.
impl<P: PageSize> Page<P> {
    /// Returns the 9-bit part of this `Page`'s [`VirtualAddress`] that is the index into the P4 page table entries list.
    pub const fn p4_index(&self) -> usize {
        (self.number >> 27) & 0x1FF
    }

    /// Returns the 9-bit part of this `Page`'s [`VirtualAddress`] that is the index into the P3 page table entries list.
    pub const fn p3_index(&self) -> usize {
        (self.number >> 18) & 0x1FF
    }

    /// Returns the 9-bit part of this `Page`'s [`VirtualAddress`] that is the index into the P2 page table entries list.
    pub const fn p2_index(&self) -> usize {
        (self.number >> 9) & 0x1FF
    }

    /// Returns the 9-bit part of this `Page`'s [`VirtualAddress`] that is the index into the P1 page table entries list.
    ///
    /// Using this returned `usize` value as an index into the P1 entries list will give you the final PTE,
    /// from which you can extract the mapped [`Frame`]  using `PageTableEntry::pointed_frame()`.
    pub const fn p1_index(&self) -> usize {
        self.number & 0x1FF
    }
}



/// A macro for defining `PageRange` and `FrameRange` structs
/// and implementing their common traits, which are generally identical.
macro_rules! implement_page_frame_range {
    ($TypeName:ident, $desc:literal, $short:ident, $chunk:ident, $address:ident) => {
        paste! { // using the paste crate's macro for easy concatenation
            #[doc = "A range of [`" $chunk "`]s that are contiguous in " $desc " memory."]
            #[derive(Clone, PartialEq, Eq)]
            pub struct $TypeName<P: PageSize = Page4K>(RangeInclusive<$chunk::<P>>);

            impl $TypeName<Page4K> {
<<<<<<< HEAD
                // #[doc = "Creates a `" $TypeName "` that will always yield `None` when iterated."]
                // pub const fn empty() -> Self {
                //     Self::new($chunk { number: 1, size: PhantomData }, $chunk { number: 0, size: PhantomData })
                // }

=======
>>>>>>> 3f339e1a
                #[doc = "A convenience method for creating a new `" $TypeName "` that spans \
                    all [`" $chunk "`]s from the given [`" $address "`] to an end bound based on the given size."]
                pub const fn [<from_ $short _addr>](starting_addr: $address, size_in_bytes: usize) -> $TypeName {
                    if size_in_bytes == 0 {
                        $TypeName::empty()
                    } else {
                        let start = $chunk::containing_address(starting_addr);
                        // The end bound is inclusive, hence the -1. Parentheses are needed to avoid overflow.
                        let end = $chunk::containing_address(
                            $address::new_canonical(starting_addr.value() + (size_in_bytes - 1))
                        );
                        $TypeName::new(start, end)
                    }
                }
            }
<<<<<<< HEAD
            impl $TypeName<Page2M> {
                #[doc = "Creates a `" $TypeName "` that will always yield `None` when iterated."]
                pub const fn empty_2mb() -> Self {
                    Self::new($chunk { number: 1, size: PhantomData }, $chunk { number: 0, size: PhantomData })
                }
            }
            impl $TypeName<Page1G> {
                #[doc = "Creates a `" $TypeName "` that will always yield `None` when iterated."]
                pub const fn empty_1gb() -> Self {
                    Self::new($chunk { number: 1, size: PhantomData }, $chunk { number: 0, size: PhantomData })
                }
            }
            impl<P: PageSize + 'static> $TypeName<P> {
                #[doc = "Creates a `" $TypeName "` that will always yield `None` when iterated."]
                pub const fn empty() -> Self {
                    Self::new($chunk { number: 1, size: PhantomData }, $chunk { number: 0, size: PhantomData })
=======
            impl<P: PageSize> $TypeName<P> {
                #[doc = "Creates an empty `" $TypeName "` that will always yield `None` when iterated."]
                pub const fn empty() -> Self {
                    Self::new(
                        $chunk { number: 1, size: PhantomData },
                        $chunk { number: 0, size: PhantomData },
                    )
>>>>>>> 3f339e1a
                }

                #[doc = "Creates a new range of [`" $chunk "`]s that spans from `start` to `end`, both inclusive bounds."]
                pub const fn new(start: $chunk<P>, end: $chunk<P>) -> $TypeName<P> {
                    $TypeName(RangeInclusive::new(start, end))
                }

                #[doc = "Returns the starting [`" $chunk "`] in this `" $TypeName "`."]
                pub const fn start(&self) -> &$chunk<P> {
                    self.0.start()
                }

                #[doc = "Returns the ending [`" $chunk "`] in this `" $TypeName "`."]
                pub const fn end(&self) -> &$chunk<P> {
                    self.0.end()
                }

                #[doc = "Returns the [`" $address "`] of the starting [`" $chunk "`] in this `" $TypeName "`."]
                pub const fn start_address(&self) -> $address {
                    self.0.start().start_address()
                }

                #[doc = "Returns the number of [`" $chunk "`]s covered by this iterator.\n\n \
                    Use this instead of [`Iterator::count()`] method. \
                    This is instant, because it doesn't need to iterate over each entry, unlike normal iterators."]
                pub const fn [<size_in_ $chunk:lower s>](&self) -> usize {
                    // add 1 because it's an inclusive range
                    (self.0.end().number + (1 * P::NUM_4K_PAGES))
                        .saturating_sub(self.0.start().number)
                        / P::NUM_4K_PAGES
                }

                #[doc = "Returns the size of this range in bytes."]
                pub const fn size_in_bytes(&self) -> usize {
                    self.[<size_in_ $chunk:lower s>]() * P::SIZE_IN_BYTES
                }

                #[doc = "Returns `true` if this `" $TypeName "` contains the given [`" $address "`]."]
                pub const fn contains_address(&self, addr: $address) -> bool {
                    let c = $chunk::<Page4K>::containing_address(addr);
                    self.0.start().number <= c.number
                        && c.number <= self.0.end().number
                }

                #[doc = "Returns the offset of the given [`" $address "`] within this `" $TypeName "`, \
                    i.e., `addr - self.start_address()`.\n\n \
                    If the given `addr` is not covered by this range of [`" $chunk "`]s, this returns `None`.\n\n \
                    # Examples\n \
                    If the range covers addresses `0x2000` to `0x4000`, then `offset_of_address(0x3500)` would return `Some(0x1500)`."]
                pub const fn offset_of_address(&self, addr: $address) -> Option<usize> {
                    if self.contains_address(addr) {
                        Some(addr.value() - self.start_address().value())
                    } else {
                        None
                    }
                }

                #[doc = "Returns the [`" $address "`] at the given `offset` into this `" $TypeName "`within this `" $TypeName "`, \
                    i.e., `self.start_address() + offset`.\n\n \
                    If the given `offset` is not within this range of [`" $chunk "`]s, this returns `None`.\n\n \
                    # Examples\n \
                    If the range covers addresses `0x2000` through `0x3FFF`, then `address_at_offset(0x1500)` would return `Some(0x3500)`, \
                    and `address_at_offset(0x2000)` would return `None`."]
                pub const fn address_at_offset(&self, offset: usize) -> Option<$address> {
                    if offset < self.size_in_bytes() {
                        Some($address::new_canonical(self.start_address().value() + offset))
                    }
                    else {
                        None
                    }
                }

                #[doc = "Returns a new separate `" $TypeName "` that is extended to include the given [`" $chunk "`]."]
                pub fn to_extended(&self, to_include: $chunk<P>) -> $TypeName<P> {
                    // if the current range was empty, return a new range containing only the given page/frame
                    if self.is_empty() {
                        return $TypeName::new(to_include.clone(), to_include);
                    }
                    let start = core::cmp::min(self.0.start(), &to_include);
                    let end = core::cmp::max(self.0.end(), &to_include);
                    $TypeName::new(start.clone(), end.clone())
                }

                #[doc = "Returns `true` if the `other` `" $TypeName "` is fully contained within this `" $TypeName "`."]
                pub fn contains_range(&self, other: &$TypeName<P>) -> bool {
                    !other.is_empty()
                    && (other.start() >= self.start())
                    && (other.end() <= self.end())
                }

                #[doc = "Returns an inclusive `" $TypeName "` representing the [`" $chunk "`]s that overlap \
                    across this `" $TypeName "` and the given other `" $TypeName "`.\n\n \
                    If there is no overlap between the two ranges, `None` is returned."]
                pub fn overlap(&self, other: &$TypeName<P>) -> Option<$TypeName<P>> {
                    let starts = max(*self.start(), *other.start());
                    let ends   = min(*self.end(),   *other.end());
                    if starts <= ends {
                        Some($TypeName::new(starts, ends))
                    } else {
                        None
                    }
                }

                #[doc = "Converts this range of [`" $chunk "`]s into an identical 4K-sized range."]
                pub fn [<into_4k_ $chunk:lower s>](self) -> $TypeName<Page4K> {
                    $TypeName::<Page4K>::new(
                        $chunk::<Page4K> { number: self.0.start().number, size: PhantomData },
                        $chunk::<Page4K> {
                            // Add 1 because the end bound is inclusive;
                            // Subtract 1 because the 4K end bound should extend right up to the end
                            // of the 2M or 1G chunk, not one past it.
                            number: (self.0.end().number + (1 * P::NUM_4K_PAGES) - 1),
                            size: PhantomData,
                        },
                    )
                }
            }
            impl<P: PageSize> Default for $TypeName<P> {
                fn default() -> Self {
                    Self::empty()
                }
            }
            impl<P: PageSize> fmt::Debug for $TypeName<P> {
                fn fmt(&self, f: &mut fmt::Formatter) -> fmt::Result {
                    write!(f, "{:?}", self.0)
                }
            }
            impl<P: PageSize> Deref for $TypeName<P> {
                type Target = RangeInclusive<$chunk<P>>;
                fn deref(&self) -> &RangeInclusive<$chunk<P>> {
                    &self.0
                }
            }
            impl DerefMut for $TypeName {
                fn deref_mut(&mut self) -> &mut RangeInclusive<$chunk> {
                    &mut self.0
                }
            }
            impl<P: PageSize> IntoIterator for &'_ $TypeName<P> {
                type Item = $chunk<P>;
                type IntoIter = RangeInclusiveIterator<$chunk<P>>;
                fn into_iter(self) -> Self::IntoIter {
                    self.0.iter()
                }
            }
<<<<<<< HEAD


            #[doc = "A `" $TypeName "` that implements `Copy`."]
            #[derive(Clone, Copy)]
            pub struct [<Copyable $TypeName>]<P: PageSize = Page4K> {
                start: $chunk<P>,
                end: $chunk<P>,
            }
            impl<P: PageSize + Copy + 'static> From<$TypeName<P>> for [<Copyable $TypeName>]<P> {
                fn from(r: $TypeName<P>) -> Self {
                    Self { start: *r.start(), end: *r.end() }
                }
            }
            impl<P: PageSize + Copy + 'static> From<[<Copyable $TypeName>]<P>> for $TypeName<P> {
                fn from(cr: [<Copyable $TypeName>]<P>) -> Self {
                    Self::new(cr.start, cr.end)
=======
            impl<P: PageSize> IntoIterator for $TypeName<P> {
                type Item = $chunk<P>;
                type IntoIter = RangeInclusiveIterator<$chunk<P>>;
                fn into_iter(self) -> Self::IntoIter {
                    self.0.iter()
>>>>>>> 3f339e1a
                }
            }

            impl From<$TypeName<Page2M>> for $TypeName<Page4K> {
                fn from(r: $TypeName<Page2M>) -> Self {
                    r.[<into_4k_ $chunk:lower s>]()
                }
            }
            impl From<$TypeName<Page1G>> for $TypeName<Page4K> {
                fn from(r: $TypeName<Page1G>) -> Self {
                    r.[<into_4k_ $chunk:lower s>]()
                }
            }
            impl TryFrom<$TypeName<Page4K>> for $TypeName<Page2M> {
                type Error = &'static str;
                fn try_from(p: $TypeName) -> Result<Self, &'static str> {
                    if let Ok(aligned_upper_bound) = $chunk::<Page2M>::try_from(*p.end() + 1) {
                        return Ok(Self::new(
                            $chunk::<Page2M>::try_from(*p.start())?,
                            aligned_upper_bound - 1,
                        ));
                    } else {
                        return Err("Could not convert 4KiB page range into 2MiB page range.");
                    }
                }
            }
            impl TryFrom<$TypeName<Page4K>> for $TypeName<Page1G> {
                type Error = &'static str;
                fn try_from(p: $TypeName) -> Result<Self, &'static str> {
                    if let Ok(aligned_upper_bound) = $chunk::<Page1G>::try_from(*p.end() + 1) {
                        return Ok(Self::new(
                            $chunk::<Page1G>::try_from(*p.start())?,
                            aligned_upper_bound - 1,
                        ));
                    } else {
                        return Err("Could not convert 4KiB page range into 1GiB page range.");
                    }
                }
            }

            #[doc = "An enum used to wrap the generic `" $TypeName "` variants corresponding to different `" $chunk "` sizes. \
            Additional methods are provided in order to destructure the enum variants."]
            #[derive(Debug, Clone, PartialEq, Eq)]
            pub enum [<$TypeName Sized>] {
                Normal4KiB($TypeName),
                Huge2MiB($TypeName<Page2M>),
                Huge1GiB($TypeName<Page1G>),
            }

            impl [<$TypeName Sized>] {
                #[doc = "Get the size of the pages for the contained `" $TypeName"` ."
                pub fn page_size(&self) -> MemChunkSize {
                    match self {
                        Self::Normal4KiB(pr) => {
                            pr.start().page_size()
                        }
                        Self::Huge2MiB(pr) => {
                            pr.start().page_size()
                        }
                        Self::Huge1GiB(pr) => {
                            pr.start().page_size()
                        }
                    }
                }

                #[doc = "Returns a reference to the contained `" $TypeName "` holding 4kb `" $chunk "`s. Returns None if called on a `" $TypeName "` holding huge pages."]
                pub fn range(&self) -> Option<&$TypeName> {
                    match self {
                        Self::Normal4KiB(pr) => {
                            Some(pr)
                        }
                        _ => {
                            None
                        }
                    }
                }

                #[doc = "range() equivalent for 2MiB memory ranges"]
                pub fn range_2mb(&self) -> Result<$TypeName<Page2M>, &'static str> {
                    match self {
                        Self::Huge2MiB(pr) => {
                            Ok(pr.clone())
                        }
                        _ => {
                            Err("Called range_2mb on a $TypeName with a size other than 2mb")
                        }
                    }
                }

                #[doc = "range() equivalent for 1GiB memory ranges"]
                pub fn range_1gb(&self) -> Result<$TypeName<Page1G>, &'static str> {
                    match self {
                        Self::Huge1GiB(pr) => {
                            Ok(pr.clone())
                        }
                        _ => {
                            Err("Called range_1gb on a $TypeName with a size other than 1gb")
                        }
                    }
                }

                pub fn contains(&self, page: &$chunk) -> bool {
                    match self {
                        Self::Normal4KiB(pr) => {
                            pr.contains(page)
                        }
                        // 'page' is a 4kb chunk, so we need to perform a temporary conversion for other sizes
                        Self::Huge2MiB(pr) => {
                            let pr_4k = $TypeName::<Page4K>::from(pr.clone());
                            pr_4k.contains(page)
                        }
                        Self::Huge1GiB(pr) => {
                            let pr_4k = $TypeName::<Page4K>::from(pr.clone());
                            pr_4k.contains(page)
                        }
                    }
                }

                pub const fn offset_of_address(&self, addr: $address) -> Option<usize> {
                    match self {
                        Self::Normal4KiB(pr) => {
                            pr.offset_of_address(addr)
                        }
                        Self::Huge2MiB(pr) => {
                            pr.offset_of_address(addr)
                        }
                        Self::Huge1GiB(pr) => {
                            pr.offset_of_address(addr)
                        }
                    }
                }

                pub const fn address_at_offset(&self, offset: usize) -> Option<$address> {
                    match self {
                        Self::Normal4KiB(pr) => {
                            pr.address_at_offset(offset)
                        }
                        Self::Huge2MiB(pr) => {
                            pr.address_at_offset(offset)
                        }
                        Self::Huge1GiB(pr) => {
                            pr.address_at_offset(offset)
                        }
                    }
                }

                #[doc = "Returns the starting `" $address "` in this range."]
                pub fn start_address(&self) -> $address {
                    match self {
                        Self::Normal4KiB(pr) => {
                            pr.start_address()
                        }
                        Self::Huge2MiB(pr) => {
                            pr.start_address()
                        }
                        Self::Huge1GiB(pr) => {
                            pr.start_address()
                        }
                    }
                }

                #[doc = "Returns the size in bytes of this range."]
                pub fn size_in_bytes(&self) -> usize {
                    match self {
                        Self::Normal4KiB(pr) => {
                            pr.size_in_bytes()
                        }
                        Self::Huge2MiB(pr) => {
                            pr.size_in_bytes()
                        }
                        Self::Huge1GiB(pr) => {
                            pr.size_in_bytes()
                        }
                    }
                }

                #[doc = "Returns the size, in number of `" $chunk "`s, of this range."]
                pub fn [<size_in_ $chunk:lower s>](&self) -> usize {
                    match self {
                        Self::Normal4KiB(pr) => {
                            pr.[<size_in_ $chunk:lower s>]()
                        }
                        Self::Huge2MiB(pr) => {
                            pr.[<size_in_ $chunk:lower s>]()
                        }
                        Self::Huge1GiB(pr) => {
                            pr.[<size_in_ $chunk:lower s>]()
                        }
                    }
                }

                #[doc = "Returns the starting `" $chunk" ` in this range. TODO: Find an alternative to panic when called on wrong size."
                pub fn start(&self) -> &$chunk {
                    match self {
                        Self::Normal4KiB(pr) => {
                            pr.start()
                        }
                        _ => {
                            panic!("Attempt to get the start of a huge page range as a 4KiB page.");
                        }
                    }
                }

                #[doc = "Returns the ending `" $chunk "` (inclusive) in this range. TODO: Find an alternative to panic when called on wrong size."]
                pub fn end(&self) -> &$chunk {
                    match self {
                        Self::Normal4KiB(pr) => {
                            pr.end()
                        }
                        _ => {
                            panic!("Attempt to get the end of a huge page range as a 4KiB page.");
                        }
                    }
                }

                #[doc = "start() equivalent for 2mb `" $TypeName "`s. TODO: Find an alternative to panic when called on wrong size."]
                pub fn start_2m(&self) -> &$chunk<Page2M> {
                    match self {
                        Self::Huge2MiB(pr) => {
                            pr.start()
                        }
                        _ => {
                            panic!("Attempt to get the start of a huge page range as a 4KiB page.");
                        }
                    }
                }

                #[doc = "start() equivalent for 2mb `" $TypeName "`s. TODO: Find an alternative to panic when called on wrong size."]
                pub fn end_2m(&self) -> &$chunk<Page2M> {
                    match self {
                        Self::Huge2MiB(pr) => {
                            pr.end()
                        }
                        _ => {
                            panic!("Attempt to get the end of a huge page range as a 4KiB page.");
                        }
                    }
                }

                #[doc = "start() equivalent for 1gb `" $TypeName "`s. TODO: Find an alternative to panic when called on wrong size."]
                pub fn start_1g(&self) -> &$chunk<Page1G> {
                    match self {
                        Self::Huge1GiB(pr) => {
                            pr.start()
                        }
                        _ => {
                            panic!("Attempt to get the start of a huge page range as a 4KiB page.");
                        }
                    }
                }

                #[doc = "start() equivalent for 1gb `" $TypeName "`s. TODO: Find an alternative to panic when called on wrong size."]
                pub fn end_1g(&self) -> &$chunk<Page1G> {
                    match self {
                        Self::Huge1GiB(pr) => {
                            pr.end()
                        }
                        _ => {
                            panic!("Attempt to get the end of a huge page range as a 4KiB page.");
                        }
                    }
                }
            }
        }
    };
}

implement_page_frame_range!(PageRange, "virtual", virt, Page, VirtualAddress);
implement_page_frame_range!(FrameRange, "physical", phys, Frame, PhysicalAddress);<|MERGE_RESOLUTION|>--- conflicted
+++ resolved
@@ -578,14 +578,6 @@
             pub struct $TypeName<P: PageSize = Page4K>(RangeInclusive<$chunk::<P>>);
 
             impl $TypeName<Page4K> {
-<<<<<<< HEAD
-                // #[doc = "Creates a `" $TypeName "` that will always yield `None` when iterated."]
-                // pub const fn empty() -> Self {
-                //     Self::new($chunk { number: 1, size: PhantomData }, $chunk { number: 0, size: PhantomData })
-                // }
-
-=======
->>>>>>> 3f339e1a
                 #[doc = "A convenience method for creating a new `" $TypeName "` that spans \
                     all [`" $chunk "`]s from the given [`" $address "`] to an end bound based on the given size."]
                 pub const fn [<from_ $short _addr>](starting_addr: $address, size_in_bytes: usize) -> $TypeName {
@@ -601,24 +593,6 @@
                     }
                 }
             }
-<<<<<<< HEAD
-            impl $TypeName<Page2M> {
-                #[doc = "Creates a `" $TypeName "` that will always yield `None` when iterated."]
-                pub const fn empty_2mb() -> Self {
-                    Self::new($chunk { number: 1, size: PhantomData }, $chunk { number: 0, size: PhantomData })
-                }
-            }
-            impl $TypeName<Page1G> {
-                #[doc = "Creates a `" $TypeName "` that will always yield `None` when iterated."]
-                pub const fn empty_1gb() -> Self {
-                    Self::new($chunk { number: 1, size: PhantomData }, $chunk { number: 0, size: PhantomData })
-                }
-            }
-            impl<P: PageSize + 'static> $TypeName<P> {
-                #[doc = "Creates a `" $TypeName "` that will always yield `None` when iterated."]
-                pub const fn empty() -> Self {
-                    Self::new($chunk { number: 1, size: PhantomData }, $chunk { number: 0, size: PhantomData })
-=======
             impl<P: PageSize> $TypeName<P> {
                 #[doc = "Creates an empty `" $TypeName "` that will always yield `None` when iterated."]
                 pub const fn empty() -> Self {
@@ -626,7 +600,6 @@
                         $chunk { number: 1, size: PhantomData },
                         $chunk { number: 0, size: PhantomData },
                     )
->>>>>>> 3f339e1a
                 }
 
                 #[doc = "Creates a new range of [`" $chunk "`]s that spans from `start` to `end`, both inclusive bounds."]
@@ -772,7 +745,6 @@
                     self.0.iter()
                 }
             }
-<<<<<<< HEAD
 
 
             #[doc = "A `" $TypeName "` that implements `Copy`."]
@@ -789,13 +761,13 @@
             impl<P: PageSize + Copy + 'static> From<[<Copyable $TypeName>]<P>> for $TypeName<P> {
                 fn from(cr: [<Copyable $TypeName>]<P>) -> Self {
                     Self::new(cr.start, cr.end)
-=======
+              }
+           }
             impl<P: PageSize> IntoIterator for $TypeName<P> {
                 type Item = $chunk<P>;
                 type IntoIter = RangeInclusiveIterator<$chunk<P>>;
                 fn into_iter(self) -> Self::IntoIter {
                     self.0.iter()
->>>>>>> 3f339e1a
                 }
             }
 
