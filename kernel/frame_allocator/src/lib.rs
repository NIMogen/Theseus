//! Provides an allocator for physical memory frames.
//! The minimum unit of allocation is a single frame.
//!
//! This is currently a modified and more complex version of the `page_allocator` crate.
//! TODO: extract the common code and create a generic allocator that can be specialized to allocate pages or frames.
//!
//! This also supports early allocation of frames before heap allocation is available,
//! and does so behind the scenes using the same single interface.
//! Early pre-heap allocations are limited to tracking a small number of available chunks (currently 32).
//!
//! Once heap allocation is available, it uses a dynamically-allocated list of frame chunks to track allocations.
//!
//! The core allocation function is [`allocate_frames_deferred()`](fn.allocate_frames_deferred.html),
//! but there are several convenience functions that offer simpler interfaces for general usage.
//!
//! # Notes and Missing Features
//! This allocator only makes one attempt to merge deallocated frames into existing
//! free chunks for de-fragmentation. It does not iteratively merge adjacent chunks in order to
//! maximally combine separate chunks into the biggest single chunk.
//! Instead, free chunks are merged only when they are dropped or when needed to fulfill a specific request.

#![no_std]
#![allow(clippy::blocks_in_if_conditions)]
#![allow(incomplete_features)]
#![feature(adt_const_params)]
#![feature(step_trait)]

extern crate alloc;
#[cfg(test)]
mod test;

mod static_array_rb_tree;
// mod static_array_linked_list;

<<<<<<< HEAD
use core::{iter::Step, borrow::Borrow, cmp::{Ordering, min, max}, ops::{Deref, DerefMut}, fmt};
use intrusive_collections::Bound;
use kernel_config::memory::*;
use log::{error, warn, debug, trace};
use memory_structs::{PhysicalAddress, Frame, FrameRange, MemoryState, MemChunkSize, Page4K, Page2M, Page1G, Page, PageSize, FrameRangeSized};
=======
use core::{borrow::Borrow, cmp::{Ordering, min, max}, fmt, mem, ops::{Deref, DerefMut}};
use intrusive_collections::Bound;
use kernel_config::memory::*;
use log::{error, warn, debug, trace};
use memory_structs::{PhysicalAddress, Frame, FrameRange, MemoryState, PageSize, Page4K, Page2M, Page1G};
>>>>>>> 3f339e1a
use spin::Mutex;
use static_array_rb_tree::*;
use static_assertions::assert_not_impl_any;

const FRAME_4K_SIZE_IN_BYTES: usize = PAGE_SIZE;

// Note: we keep separate lists for "free, general-purpose" areas and "reserved" areas, as it's much faster.

/// The single, system-wide list of free physical memory frames available for general usage.
static FREE_GENERAL_FRAMES_LIST: Mutex<StaticArrayRBTree<FreeFrames>> = Mutex::new(StaticArrayRBTree::empty());
/// The single, system-wide list of free physical memory frames reserved for specific usage.
static FREE_RESERVED_FRAMES_LIST: Mutex<StaticArrayRBTree<FreeFrames>> = Mutex::new(StaticArrayRBTree::empty());

/// The fixed list of all known regions that are available for general use.
/// This does not indicate whether these regions are currently allocated,
/// rather just where they exist and which regions are known to this allocator.
static GENERAL_REGIONS: Mutex<StaticArrayRBTree<PhysicalMemoryRegion>> = Mutex::new(StaticArrayRBTree::empty());
/// The fixed list of all known regions that are reserved for specific purposes.
/// This does not indicate whether these regions are currently allocated,
/// rather just where they exist and which regions are known to this allocator.
static RESERVED_REGIONS: Mutex<StaticArrayRBTree<PhysicalMemoryRegion>> = Mutex::new(StaticArrayRBTree::empty());

/// Initialize the frame allocator with the given list of available and reserved physical memory regions.
///
/// Any regions in either of the lists may overlap, this is checked for and handled properly.
/// Reserved regions take priority -- if a reserved region partially or fully overlaps any part of a free region,
/// that portion will be considered reserved, not free.
///
/// The iterator (`R`) over reserved physical memory regions must be cloneable,
/// as this runs before heap allocation is available, and we may need to iterate over it multiple times.
///
/// ## Return
/// Upon success, this function returns a callback function that allows the caller
/// (the memory subsystem init function) to convert a range of unmapped frames
/// back into an [`UnmappedFrames`] object.
pub fn init<F, R, P>(
    free_physical_memory_areas: F,
    reserved_physical_memory_areas: R,
) -> Result<fn(FrameRange) -> UnmappedFrames, &'static str>
    where P: Borrow<PhysicalMemoryRegion>,
          F: IntoIterator<Item = P>,
          R: IntoIterator<Item = P> + Clone,
{
    if  FREE_GENERAL_FRAMES_LIST .lock().len() != 0 ||
        FREE_RESERVED_FRAMES_LIST.lock().len() != 0 ||
        GENERAL_REGIONS          .lock().len() != 0 ||
        RESERVED_REGIONS         .lock().len() != 0
    {
        return Err("BUG: Frame allocator was already initialized, cannot be initialized twice.");
    }

    let mut free_list: [Option<PhysicalMemoryRegion>; 32] = Default::default();
    let mut free_list_idx = 0;

    // Populate the list of free regions for general-purpose usage.
    for area in free_physical_memory_areas.into_iter() {
        let area = area.borrow();
        // debug!("Frame Allocator: looking to add free physical memory area: {:?}", area);
        check_and_add_free_region(
            area,
            &mut free_list,
            &mut free_list_idx,
            reserved_physical_memory_areas.clone(),
        );
    }


    let mut reserved_list: [Option<PhysicalMemoryRegion>; 32] = Default::default();
    for (i, area) in reserved_physical_memory_areas.into_iter().enumerate() {
        reserved_list[i] = Some(PhysicalMemoryRegion {
            typ: MemoryRegionType::Reserved,
            frames: area.borrow().frames.clone(),
        });
    }

    let mut changed = true;
    while changed {
        let mut temp_reserved_list: [Option<PhysicalMemoryRegion>; 32] = Default::default();
        changed = false;

        let mut temp_reserved_list_idx = 0;
        for i in 0..temp_reserved_list.len() {
            if let Some(mut current) = reserved_list[i].clone() {
                for maybe_other in &mut reserved_list[i + 1..] {
                    if let Some(other) = maybe_other {
                        if current.overlap(other).is_some() {
                            current.frames = FrameRange::new(
                                min(*current.start(), *other.start()),
                                max(*current.end(), *other.end()),
                            );

                            changed = true;
                            *maybe_other = None;
                        }
                    }
                }
                temp_reserved_list[temp_reserved_list_idx] = Some(current);
                temp_reserved_list_idx += 1;
            }
        }

        reserved_list = temp_reserved_list;
    }


    // Finally, one last sanity check -- ensure no two regions overlap.
    let all_areas = free_list[..free_list_idx].iter().flatten()
        .chain(reserved_list.iter().flatten());
    for (i, elem) in all_areas.clone().enumerate() {
        let next_idx = i + 1;
        for other in all_areas.clone().skip(next_idx) {
            if let Some(overlap) = elem.overlap(other) {
                panic!("BUG: frame allocator free list had overlapping ranges: \n \t {:?} and {:?} overlap at {:?}",
                    elem, other, overlap,
                );
            }
        }
    }

    // Here, since we're sure we now have a list of regions that don't overlap, we can create lists of Frames objects.
    let mut free_list_w_frames: [Option<FreeFrames>; 32] = Default::default();
    let mut reserved_list_w_frames: [Option<FreeFrames>; 32] = Default::default();
    for (i, elem) in reserved_list.iter().flatten().enumerate() {
        reserved_list_w_frames[i] = Some(Frames::new(
            MemoryRegionType::Reserved,
            elem.frames.clone()
        ));
    }

    for (i, elem) in free_list.iter().flatten().enumerate() {
        free_list_w_frames[i] = Some(Frames::new(
            MemoryRegionType::Free,
            elem.frames.clone()
        ));
    }
    *FREE_GENERAL_FRAMES_LIST.lock()  = StaticArrayRBTree::new(free_list_w_frames);
    *FREE_RESERVED_FRAMES_LIST.lock() = StaticArrayRBTree::new(reserved_list_w_frames);
    *GENERAL_REGIONS.lock()           = StaticArrayRBTree::new(free_list);
    *RESERVED_REGIONS.lock()          = StaticArrayRBTree::new(reserved_list);

    Ok(into_unmapped_frames)
}


/// The main logic of the initialization routine
/// used to populate the list of free frame chunks.
///
/// This function recursively iterates over the given `area` of frames
/// and adds any ranges of frames within that `area` that are not covered by
/// the given list of `reserved_physical_memory_areas`.
fn check_and_add_free_region<P, R>(
    area: &FrameRange,
    free_list: &mut [Option<PhysicalMemoryRegion>; 32],
    free_list_idx: &mut usize,
    reserved_physical_memory_areas: R,
)
    where P: Borrow<PhysicalMemoryRegion>,
          R: IntoIterator<Item = P> + Clone,
{
    // This will be set to the frame that is the start of the current free region.
    let mut current_start = *area.start();
    // This will be set to the frame that is the end of the current free region.
    let mut current_end = *area.end();
    // trace!("looking at sub-area {:X?} to {:X?}", current_start, current_end);

    for reserved in reserved_physical_memory_areas.clone().into_iter() {
        let reserved = &reserved.borrow().frames;
        // trace!("\t Comparing with reserved area {:X?}", reserved);
        if reserved.contains(&current_start) {
            // info!("\t\t moving current_start from {:X?} to {:X?}", current_start, *reserved.end() + 1);
            current_start = *reserved.end() + 1;
        }
        if &current_start <= reserved.start() && reserved.start() <= &current_end {
            // Advance up to the frame right before this reserved region started.
            // info!("\t\t moving current_end from {:X?} to {:X?}", current_end, min(current_end, *reserved.start() - 1));
            current_end = min(current_end, *reserved.start() - 1);
            if area.end() <= reserved.end() {
                // Optimization here: the rest of the current area is reserved,
                // so there's no need to keep iterating over the reserved areas.
                // info!("\t !!! skipping the rest of the area");
                break;
            } else {
                let after = FrameRange::new(*reserved.end() + 1, *area.end());
                // warn!("moving on to after {:X?}", after);
                // Here: the current area extends past this current reserved area,
                // so there might be another free area that starts after this reserved area.
                check_and_add_free_region(
                    &after,
                    free_list,
                    free_list_idx,
                    reserved_physical_memory_areas.clone(),
                );
            }
        }
    }

    let new_area = FrameRange::new(current_start, current_end);
    if new_area.size_in_frames() > 0 {
        free_list[*free_list_idx] = Some(PhysicalMemoryRegion {
            typ:  MemoryRegionType::Free,
            frames: new_area,
        });
        *free_list_idx += 1;
    }
}


/// `PhysicalMemoryRegion` represents a range of contiguous frames in physical memory for bookkeeping purposes.
/// It does not give access to the underlying frames.
///
/// # Ordering and Equality
///
/// `PhysicalMemoryRegion` implements the `Ord` trait, and its total ordering is ONLY based on
/// its **starting** `Frame`. This is useful so we can store `PhysicalMemoryRegion`s in a sorted collection.
///
/// Similarly, `PhysicalMemoryRegion` implements equality traits, `Eq` and `PartialEq`,
/// both of which are also based ONLY on the **starting** `Frame` of the `PhysicalMemoryRegion`.
/// Thus, comparing two `PhysicalMemoryRegion`s with the `==` or `!=` operators may not work as expected.
/// since it ignores their actual range of frames.
#[derive(Clone, Debug, Eq)]
pub struct PhysicalMemoryRegion {
<<<<<<< HEAD
    /// The Frames covered by this region, an inclusive range.
    pub frames: FrameRange,
=======
    /// The Frames covered by this region, an inclusive range. 
    pub frames: FrameRange<Page4K>,
>>>>>>> 3f339e1a
    /// The type of this memory region, e.g., whether it's in a free or reserved region.
    pub typ: MemoryRegionType,
}
impl PhysicalMemoryRegion {
    pub fn new(frames: FrameRange, typ: MemoryRegionType) -> PhysicalMemoryRegion {
        PhysicalMemoryRegion { frames, typ }
    }

    /// Returns a new `PhysicalMemoryRegion` with an empty range of frames.
    #[allow(unused)]
    const fn empty() -> PhysicalMemoryRegion {
        PhysicalMemoryRegion {
            typ: MemoryRegionType::Unknown,
            frames: FrameRange::empty(),
        }
    }
}
impl Deref for PhysicalMemoryRegion {
    type Target = FrameRange;
    fn deref(&self) -> &FrameRange {
        &self.frames
    }
}
impl Ord for PhysicalMemoryRegion {
    fn cmp(&self, other: &Self) -> Ordering {
        self.frames.start().cmp(other.frames.start())
    }
}
impl PartialOrd for PhysicalMemoryRegion {
    fn partial_cmp(&self, other: &Self) -> Option<Ordering> {
        Some(self.cmp(other))
    }
}
impl PartialEq for PhysicalMemoryRegion {
    fn eq(&self, other: &Self) -> bool {
        self.frames.start() == other.frames.start()
    }
}
impl Borrow<Frame> for &'_ PhysicalMemoryRegion {
    fn borrow(&self) -> &Frame {
        self.frames.start()
    }
}

/// Types of physical memory. See each variant's documentation.
#[derive(Copy, Clone, Debug, PartialEq, Eq)]
pub enum MemoryRegionType {
    /// Memory that is available for any general purpose.
    Free,
    /// Memory that is reserved for special use and is only ever allocated from if specifically requested.
    /// This includes custom memory regions added by third parties, e.g.,
    /// device memory discovered and added by device drivers later during runtime.
    Reserved,
    /// Memory of an unknown type.
    /// This is a default value that acts as a sanity check, because it is invalid
    /// to do any real work (e.g., allocation, access) with an unknown memory region.
    Unknown,
}

/// A range of contiguous frames in physical memory.
///
/// Each `Frames` object is globally unique, meaning that the owner of a `Frames` object
/// has globally-exclusive access to the range of frames it contains.
///
/// A `Frames` object can be in one of four states:
/// * `Free`: frames are owned by the frame allocator and have not been allocated for any use.
/// * `Allocated`: frames have been removed from the allocator's free list and are owned elsewhere;
///    they can now be used for mapping purposes.
/// * `Mapped`: frames have been (and are currently) mapped by a range of virtual memory pages.
/// * `Unmapped`: frames have been unmapped and can be returned to the frame allocator.
///
/// The drop behavior for a `Frames` object is based on its state:
/// * `Free`:  the frames will be added back to the frame allocator's free list.
/// * `Allocated`: the frames will be transitioned into the `Free` state.
/// * `Unmapped`: the frames will be transitioned into the `Allocated` state.
/// * `Mapped`: currently, Theseus does not actually drop mapped `Frames`, but rather they are forgotten
///    when they are mapped by virtual pages, and then re-created in the `Unmapped` state
///    after being unmapped from the page tables.
///
/// As such, one can visualize the `Frames` state diagram as such:
/// ```
/// (Free) <---> (Allocated) --> (Mapped) --> (Unmapped) --> (Allocated) <---> (Free)
/// ```
///
/// # Ordering and Equality
///
/// `Frames` implements the `Ord` trait, and its total ordering is ONLY based on
/// its **starting** `Frame`. This is useful so we can store `Frames` in a sorted collection.
///
/// Similarly, `Frames` implements equality traits, `Eq` and `PartialEq`,
/// both of which are also based ONLY on the **starting** `Frame` of the `Frames`.
/// Thus, comparing two `Frames` with the `==` or `!=` operators may not work as expected.
/// since it ignores their actual range of frames.
///
/// Similarly, `Frames` implements the `Borrow` trait to return a `Frame`,
/// not a `FrameRange`. This is required so we can search for `Frames` in a sorted collection
/// using a `Frame` value.
/// It differs from the behavior of the `Deref` trait which returns a `FrameRange`.
#[derive(Eq)]
pub struct Frames<const S: MemoryState, P: PageSize = Page4K> {
    /// The type of this memory chunk, e.g., whether it's in a free or reserved region.
    typ: MemoryRegionType,
<<<<<<< HEAD
    /// The Frames covered by this chunk, an inclusive range.
    frames: FrameRangeSized
=======
    /// The specific (inclusive) range of frames covered by this memory chunk.
    frame_range: FrameRange<P>,
>>>>>>> 3f339e1a
}

/// A type alias for `Frames` in the `Free` state, which only suppports 4K pages.
pub type FreeFrames = Frames<{MemoryState::Free}, Page4K>;

/// A type alias for `Frames` in the `Allocated` state.
#[allow(type_alias_bounds)]
pub type AllocatedFrames<P: PageSize = Page4K> = Frames<{MemoryState::Allocated}, P>;
/// A type alias for `Frames` in the `Mapped` state.
#[allow(type_alias_bounds)]
pub type MappedFrames<P: PageSize = Page4K> = Frames<{MemoryState::Mapped}, P>;
/// A type alias for `Frames` in the `Unmapped` state.
#[allow(type_alias_bounds)]
pub type UnmappedFrames<P: PageSize = Page4K> = Frames<{MemoryState::Unmapped}, P>;

// Frames must not be Cloneable, and it must not expose its inner frames as mutable.
assert_not_impl_any!(FreeFrames: DerefMut, Clone);
assert_not_impl_any!(Frames<{MemoryState::Allocated}, Page4K>: DerefMut, Clone);
assert_not_impl_any!(Frames<{MemoryState::Allocated}, Page2M>: DerefMut, Clone);
assert_not_impl_any!(Frames<{MemoryState::Allocated}, Page1G>: DerefMut, Clone);
assert_not_impl_any!(Frames<{MemoryState::Mapped},    Page4K>: DerefMut, Clone);
assert_not_impl_any!(Frames<{MemoryState::Mapped},    Page2M>: DerefMut, Clone);
assert_not_impl_any!(Frames<{MemoryState::Mapped},    Page1G>: DerefMut, Clone);
assert_not_impl_any!(Frames<{MemoryState::Unmapped},  Page4K>: DerefMut, Clone);
assert_not_impl_any!(Frames<{MemoryState::Unmapped},  Page2M>: DerefMut, Clone);
assert_not_impl_any!(Frames<{MemoryState::Unmapped},  Page1G>: DerefMut, Clone);


impl FreeFrames {
    /// Creates a new `Frames` object in the `Free` state.
    ///
    /// The frame allocator logic is responsible for ensuring that no two `Frames` objects overlap.
<<<<<<< HEAD
    pub(crate) fn new(typ: MemoryRegionType, frames: FrameRange) -> Self {
        Frames {
            typ: typ,
            frames: FrameRangeSized::Normal4KiB(frames),
        }
    }

    /// Consumes this `Frames` in the `Free` state and converts them into the `Allocated` state.
    pub fn into_allocated_frames(mut self) -> AllocatedFrames {
        let frames = core::mem::replace(&mut self.frames, FrameRangeSized::Normal4KiB(FrameRange::empty()));
=======
    pub(crate) fn new(typ: MemoryRegionType, frame_range: FrameRange) -> Self {
        Frames { typ, frame_range }
    }

    /// Consumes this `Frames` in the `Free` state and converts them into the `Allocated` state.
    pub fn into_allocated_frames(mut self) -> AllocatedFrames<Page4K> {  
        let frame_range = mem::take(&mut self.frame_range);  
>>>>>>> 3f339e1a
        let af = Frames {
            typ: self.typ,
            frame_range,
        };
        mem::forget(self); // TODO: is this necessary? we already replaced self with an empty range.
        af
    }
}

impl<P: PageSize> AllocatedFrames<P> {
    /// Consumes this `Frames` in the `Allocated` state and converts them into the `Mapped` state.
    /// This should only be called once a `MappedPages` has been created from the `Frames`.
<<<<<<< HEAD
    pub fn into_mapped_frames(mut self) -> MappedFrames {
        let frames = core::mem::replace(&mut self.frames, FrameRangeSized::Normal4KiB(FrameRange::empty()));
=======
    pub fn into_mapped_frames(mut self) -> MappedFrames<P> {    
        let frame_range = mem::take(&mut self.frame_range);
>>>>>>> 3f339e1a
        let mf = Frames {
            typ: self.typ,
            frame_range,
        };
        mem::forget(self); // TODO: is this necessary? we already replaced self with an empty range.
        mf
    }

    /// Returns an `AllocatedFrame` if this `AllocatedFrames` object contains only one frame.
    ///
    /// ## Panic
    /// Panics if this `AllocatedFrame` contains multiple frames or zero frames.
    pub fn as_allocated_frame(&self) -> AllocatedFrame<P> {
        assert!(self.size_in_frames() == 1);
        AllocatedFrame {
            frame: *self.start(),
            _phantom: core::marker::PhantomData,
        }
    }

    pub fn into_2mb_allocated_frames(self) -> Result<AllocatedFrames, &'static str> {
        Ok(AllocatedFrames {
            typ: self.typ,
            frames: FrameRangeSized::Huge2MiB(
                FrameRange::<Page2M>::try_from(self.frames
                    .range()
                    .unwrap()
                    .clone())?)
        })
    }

    pub fn into_1gb_allocated_frames(self) -> Result<AllocatedFrames, &'static str> {
        Ok(AllocatedFrames {
            typ: self.typ,
            frames: FrameRangeSized::Huge1GiB(
                FrameRange::<Page1G>::try_from(self.frames
                    .range()
                    .unwrap()
                    .clone())?)
        })
    }
}

impl UnmappedFrames {
    /// Consumes this `Frames` in the `Unmapped` state and converts them into the `Allocated` state.
<<<<<<< HEAD
    pub fn into_allocated_frames(mut self) -> AllocatedFrames {
        let frames = core::mem::replace(&mut self.frames, FrameRangeSized::Normal4KiB(FrameRange::empty()));
=======
    pub fn into_allocated_frames(mut self) -> AllocatedFrames {    
        let frame_range = mem::take(&mut self.frame_range);
>>>>>>> 3f339e1a
        let af = Frames {
            typ: self.typ,
            frame_range,
        };
        mem::forget(self); // TODO: is this necessary? we already replaced self with an empty range.
        af
    }
}


/// This function is a callback used to convert `UnmappedFrameRange` into `UnmappedFrames`.
///
/// `UnmappedFrames` represents frames that have been unmapped by a page that had
/// previously exclusively mapped them, indicating that no others pages have been mapped
/// to those same frames, and thus, those frames can be safely deallocated.
///
/// This exists to break the cyclic dependency chain between this crate and
/// the `page_table_entry` crate, since `page_table_entry` must depend on types
/// from this crate in order to enforce safety when modifying page table entries.
pub(crate) fn into_unmapped_frames(frame_range: FrameRange<Page4K>) -> UnmappedFrames {
    let typ = if contains_any(&RESERVED_REGIONS.lock(), &frame_range) {
        MemoryRegionType::Reserved
    } else {
        MemoryRegionType::Free
    };
<<<<<<< HEAD
    Frames{ typ: typ, frames: FrameRangeSized::Normal4KiB(frames) }
=======
    Frames { typ, frame_range }
>>>>>>> 3f339e1a
}


impl<const S: MemoryState, P: PageSize> Drop for Frames<S, P> {
    fn drop(&mut self) {
        match S {
            // Dropping free frames returns them to the allocator's free list.
            MemoryState::Free => {
                if self.size_in_frames() == 0 { return; }
<<<<<<< HEAD

                let frames = core::mem::replace(&mut self.frames, FrameRangeSized::Normal4KiB(FrameRange::empty()));
                // Now, you can match against FrameRangeSized and convert the specific P to Page4K if necessary
                let free_frames: FreeFrames = Frames { typ: self.typ, frames };

=======
        
                let frame_range = mem::take(&mut self.frame_range);
                let free_frames: FreeFrames = Frames {
                    typ: self.typ,
                    frame_range: frame_range.into_4k_frames(),
                };
        
>>>>>>> 3f339e1a
                let mut list = if free_frames.typ == MemoryRegionType::Reserved {
                    FREE_RESERVED_FRAMES_LIST.lock()
                } else {
                    FREE_GENERAL_FRAMES_LIST.lock()
                };

                match &mut list.0 {
                    // For early allocations, just add the deallocated chunk to the free pages list.
                    Inner::Array(_) => {
                        if list.insert(free_frames).is_ok() {
                            return;
                        } else {
                            error!("Failed to insert deallocated frames into the list (array). The initial static array should be created with a larger size.");
                        }
                    }

                    // For full-fledged deallocations, determine if we can merge the deallocated frames
                    // with an existing contiguously-adjacent chunk or if we need to insert a new chunk.
                    Inner::RBTree(ref mut tree) => {
                        let mut cursor_mut = tree.lower_bound_mut(Bound::Included(free_frames.start()));
                        if let Some(next_frames_ref) = cursor_mut.get() {
                            if *free_frames.end() + 1 == *next_frames_ref.start() {
                                // extract the next chunk from the list
                                let mut next_frames = cursor_mut
                                    .remove()
                                    .expect("BUG: couldn't remove next frames from free list in drop handler")
                                    .into_inner();

                                // trace!("Prepending {:?} onto beg of next {:?}", free_frames, next_frames);
                                if next_frames.merge(free_frames).is_ok() {
                                    // trace!("newly merged next chunk: {:?}", next_frames);
                                    // now return newly merged chunk into list
                                    cursor_mut.insert_before(Wrapper::new_link(next_frames));
                                    return;
                                } else {
                                    panic!("BUG: couldn't merge deallocated chunk into next chunk");
                                }
                            }
                        }
                        if let Some(prev_frames_ref) = cursor_mut.peek_prev().get() {
                            if *prev_frames_ref.end() + 1 == *free_frames.start() {
                                // trace!("Appending {:?} onto end of prev {:?}", free_frames, prev_frames.deref());
                                cursor_mut.move_prev();
                                if let Some(_prev_frames_ref) = cursor_mut.get() {
                                    // extract the next chunk from the list
                                    let mut prev_frames = cursor_mut
                                        .remove()
                                        .expect("BUG: couldn't remove previous frames from free list in drop handler")
                                        .into_inner();

                                    if prev_frames.merge(free_frames).is_ok() {
                                        // trace!("newly merged prev chunk: {:?}", prev_frames);
                                        // now return newly merged chunk into list
                                        cursor_mut.insert_before(Wrapper::new_link(prev_frames));
                                        return;
                                    } else {
                                        panic!("BUG: couldn't merge deallocated chunk into prev chunk");
                                    }
                                }
                            }
                        }

                        // trace!("Inserting new chunk for deallocated {:?} ", free_frames);
                        cursor_mut.insert(Wrapper::new_link(free_frames));
                        return;
                    }
                }
                log::error!("BUG: couldn't insert deallocated {:?} into free frames list", self.frame_range);
            }
<<<<<<< HEAD
            MemoryState::Allocated => {
                // trace!("Converting AllocatedFrames to FreeFrames. Drop handler will be called again {:?}", self.frames);
                let frames = core::mem::replace(&mut self.frames, FrameRangeSized::Normal4KiB(FrameRange::empty()));
                let _to_drop = FreeFrames { typ: self.typ, frames };
=======
            // Dropping allocated frames converts them into a 4K-sized `FreeFrames`,
            // which itself is then dropped.
            MemoryState::Allocated => { 
                // trace!("Converting AllocatedFrames to FreeFrames. Drop handler will be called again {:?}", self.frame_range);
                let frame_range = mem::take(&mut self.frame_range);
                let _to_drop = Frames::<{MemoryState::Free}, P> {
                    typ: self.typ,
                    frame_range,
                };
>>>>>>> 3f339e1a
            }
            // Dropping mapped frames currently should not ever happen.
            MemoryState::Mapped => panic!("We should never drop a mapped frame! It should be forgotten instead."),
            // Dropping unmapped frames converts them to `AllocatedFrames`,
            // which are then also dropped.
            MemoryState::Unmapped => {
<<<<<<< HEAD
                let frames = core::mem::replace(&mut self.frames, FrameRangeSized::Normal4KiB(FrameRange::empty()));
                let _to_drop = AllocatedFrames { typ: self.typ, frames };
=======
                let frame_range = mem::take(&mut self.frame_range);
                let _to_drop = Frames::<{MemoryState::Allocated}, P> {
                    typ: self.typ,
                    frame_range,
                };
>>>>>>> 3f339e1a
            }
        }
    }
}

impl<'f, P: PageSize> IntoIterator for &'f AllocatedFrames<P> {
    type IntoIter = AllocatedFramesIter<'f, P>;
    type Item = AllocatedFrame<'f, P>;
    fn into_iter(self) -> Self::IntoIter {
<<<<<<< HEAD
        match self.frames.page_size() {
            MemChunkSize::Normal4K => {
                AllocatedFramesIter {
                    _owner: self,
                    range: self.range().unwrap().iter()
                }
            }
            MemChunkSize::Huge2M => {
                AllocatedFramesIter {
                    _owner: self,
                    range: FrameRange::<Page4K>::from(self.range_2mb().unwrap()).iter()
                }
            //     AllocatedFramesIter {
            //         _owner: self,
            //         range: range_inclusive::RangeInclusive::new(FrameSized::Huge2M(*self.start_2m()), FrameSized::Huge2M(*self.end_2m())).iter()
            //    }
            }
            MemChunkSize::Huge1G => {
                AllocatedFramesIter {
                    _owner: self,
                    range: FrameRange::<Page4K>::from(self.range_1gb().unwrap()).iter()
                }
                // AllocatedFramesIter {
                //     _owner: self,
                //     range: range_inclusive::RangeInclusive::new(FrameSized::Huge1G(*self.start_1g()), FrameSized::Huge1G(*self.end_1g())).iter()
                // }
            }
=======
        AllocatedFramesIter {
            _owner: self,
            range: self.frame_range.iter(),
>>>>>>> 3f339e1a
        }
        // AllocatedFramesIter {
        //     _owner: self,
        //     range: self.range().unwrap().iter(),
        // }
    }
}

/// An iterator over each [`AllocatedFrame`] in a range of [`AllocatedFrames`].
///
/// We must implement our own iterator type here in order to tie the lifetime `'f`
/// of a returned `AllocatedFrame<'f>` type to the lifetime of its containing `AllocatedFrames`.
/// This is because the underlying type of `AllocatedFrames` is a [`FrameRange`],
/// which itself is a [`RangeInclusive`] of [`Frame`]s.
/// Currently, the [`RangeInclusiveIterator`] type creates a clone of the original
/// [`RangeInclusive`] instances rather than borrowing a reference to it.
///
/// [`RangeInclusive`]: range_inclusive::RangeInclusive
<<<<<<< HEAD
pub struct AllocatedFramesIter<'f, P: PageSize = Page4K> {
    _owner: &'f AllocatedFrames,
    range: range_inclusive::RangeInclusiveIterator<Frame<P>>,
}
impl<'f, P: 'static + PageSize> Iterator for AllocatedFramesIter<'f, P> {
=======
pub struct AllocatedFramesIter<'f, P: PageSize> {
    _owner: &'f AllocatedFrames<P>,
    range: range_inclusive::RangeInclusiveIterator<Frame<P>>,
}
impl<'f, P: PageSize> Iterator for AllocatedFramesIter<'f, P> {
>>>>>>> 3f339e1a
    type Item = AllocatedFrame<'f, P>;
    fn next(&mut self) -> Option<Self::Item> {
        // match self._owner.page_size() {
        //     MemChunkSize::Normal4K => {}
        //     MemChunkSize::Huge2M => {}
        //     MemChunkSize::Huge1G => {}
        // }
        self.range.next().map(|frame|
            AllocatedFrame {
                frame, _phantom: core::marker::PhantomData,
            }
        )
    }
}


/// A reference to a single frame within a range of `AllocatedFrames`.
///
/// The lifetime of this type is tied to the lifetime of its owning `AllocatedFrames`.
#[derive(Debug)]
<<<<<<< HEAD
pub struct AllocatedFrame<'f, P: 'static + PageSize = Page4K> {
    frame: Frame<P>,
    _phantom: core::marker::PhantomData<&'f Frame<P>>,
=======
pub struct AllocatedFrame<'f, P: PageSize> {
    frame: Frame<P>,
    _phantom: core::marker::PhantomData<&'f Frame>,
>>>>>>> 3f339e1a
}
impl<'f, P: PageSize> Deref for AllocatedFrame<'f, P> {
    type Target = Frame<P>;
    fn deref(&self) -> &Self::Target {
        &self.frame
    }
}
assert_not_impl_any!(AllocatedFrame<Page4K>: DerefMut, Clone);
assert_not_impl_any!(AllocatedFrame<Page2M>: DerefMut, Clone);
assert_not_impl_any!(AllocatedFrame<Page1G>: DerefMut, Clone);

/// The result of splitting a `Frames` object into multiple smaller `Frames` objects.
pub struct SplitFrames<const S: MemoryState, P: PageSize> {
    before_start:   Option<Frames<S, P>>,
    start_to_end:   Frames<S, P>,
    after_end:      Option<Frames<S, P>>,
}

impl<const S: MemoryState, P: PageSize> Frames<S, P> {
    pub(crate) fn typ(&self) -> MemoryRegionType {
        self.typ
    }

    /// Returns a new `Frames` with an empty range of frames.
    /// Can be used as a placeholder, but will not permit any real usage.
    pub const fn empty() -> Frames<S, P> {
        Frames {
            typ: MemoryRegionType::Unknown,
<<<<<<< HEAD
            frames: FrameRangeSized::Normal4KiB(FrameRange::empty()),
=======
            frame_range: FrameRange::empty(),
>>>>>>> 3f339e1a
        }
    }

    /// Merges the given `other` `Frames` object into this `Frames` object (`self`).
    ///
    /// This function performs no allocation or re-mapping, it exists for convenience and usability purposes.
    ///
    /// The given `other` must be physically contiguous with `self`, i.e., come immediately before or after `self`.
    /// That is, either `self.start == other.end + 1` or `self.end + 1 == other.start` must be true.
    ///
    /// If either of those conditions are met, `self` is modified and `Ok(())` is returned,
    /// otherwise `Err(other)` is returned.
    pub fn merge(&mut self, other: Self) -> Result<(), Self> {
        if self.range().unwrap().is_empty() || other.range().unwrap().is_empty() {
            return Err(other);
        }

        let frames = if *self.start() == *other.end() + 1 {
            // `other` comes contiguously before `self`
            FrameRange::new(*other.start(), *self.end())
        }
        else if *self.end() + 1 == *other.start() {
            // `self` comes contiguously before `other`
            FrameRange::new(*self.start(), *other.end())
        }
        else {
            // non-contiguous
            return Err(other);
        };

        // ensure the now-merged Frames doesn't run its drop handler
<<<<<<< HEAD
        core::mem::forget(other);
        self.frames = FrameRangeSized::Normal4KiB(frames);
=======
        mem::forget(other); 
        self.frame_range = frames;
>>>>>>> 3f339e1a
        Ok(())
    }

    /// Splits up the given `Frames` into multiple smaller `Frames`.
    ///
    /// Returns a `SplitFrames` instance containing three `Frames`:
    /// 1. The range of frames in `self` that are before the beginning of `frames_to_extract`.
    /// 2. The `Frames` containing the requested range of frames, `frames_to_extract`.
    /// 3. The range of frames in `self` that are after the end of `frames_to_extract`.
    ///
    /// If `frames_to_extract` is not contained within `self`, then `self` is returned unchanged within an `Err`.
    pub fn split_range(
        self,
<<<<<<< HEAD
        frames_to_extract: FrameRange
    ) -> Result<SplitFrames<S>, Self> {

        if !self.range().unwrap().contains_range(&frames_to_extract) {
=======
        frames_to_extract: FrameRange<P>
    ) -> Result<SplitFrames<S, P>, Self> {
        
        if !self.contains_range(&frames_to_extract) {
>>>>>>> 3f339e1a
            return Err(self);
        }

        let start_frame = *frames_to_extract.start();
        let start_to_end = frames_to_extract;
<<<<<<< HEAD

        let before_start = if start_frame == MIN_FRAME || start_frame == *self.start() {
=======
        
        let before_start = if start_frame == Frame::<P>::MIN || start_frame == *self.start() {
>>>>>>> 3f339e1a
            None
        } else {
            Some(FrameRange::<P>::new(*self.start(), *start_to_end.start() - 1))
        };

        let after_end = if *start_to_end.end() == Frame::<P>::MAX || *start_to_end.end() == *self.end() {
            None
        } else {
            Some(FrameRange::<P>::new(*start_to_end.end() + 1, *self.end()))
        };

        let typ = self.typ;
        // ensure the original Frames doesn't run its drop handler and free its frames.
<<<<<<< HEAD
        core::mem::forget(self);
        Ok(SplitFrames {
            before_start: before_start.map(|frames| Frames { typ: typ, frames: FrameRangeSized::Normal4KiB(frames) }),
            start_to_end: Frames { typ, frames: FrameRangeSized::Normal4KiB(start_to_end) },
            after_end: after_end.map(|frames| Frames { typ, frames: FrameRangeSized::Normal4KiB(frames) }),
=======
        mem::forget(self);
        Ok(SplitFrames { 
            before_start: before_start.map(|frame_range| Frames { typ, frame_range }),
            start_to_end: Frames { typ, frame_range: start_to_end }, 
            after_end: after_end.map(|frame_range| Frames { typ, frame_range }),
>>>>>>> 3f339e1a
        })
    }

    /// Splits this `Frames` into two separate `Frames` objects:
    /// * `[beginning : at_frame - 1]`
    /// * `[at_frame : end]`
    ///
    /// This function follows the behavior of [`core::slice::split_at()`],
    /// thus, either one of the returned `Frames` objects may be empty.
    /// * If `at_frame == self.start`, the first returned `Frames` object will be empty.
    /// * If `at_frame == self.end + 1`, the second returned `Frames` object will be empty.
    ///
    /// Returns an `Err` containing this `Frames` if `at_frame` is otherwise out of bounds, or if `self` was empty.
    ///
    /// [`core::slice::split_at()`]: https://doc.rust-lang.org/core/primitive.slice.html#method.split_at
<<<<<<< HEAD
    pub fn split_at(self, at_frame: Frame) -> Result<(Self, Self), Self> {
        if self.range().unwrap().is_empty() { return Err(self); }
=======
    pub fn split_at(self, at_frame: Frame<P>) -> Result<(Self, Self), Self> {
        if self.is_empty() { return Err(self); }
>>>>>>> 3f339e1a

        let end_of_first = at_frame - 1;

        let (first, second) = if at_frame == *self.start() && at_frame <= *self.end() {
            let first  = FrameRange::<P>::empty();
            let second = FrameRange::<P>::new(at_frame, *self.end());
            (first, second)
        }
        else if at_frame == (*self.end() + 1) && end_of_first >= *self.start() {
<<<<<<< HEAD
            let first  = FrameRange::new(*self.start(), *self.end());
            let second = FrameRange::empty();
=======
            let first  = FrameRange::<P>::new(*self.start(), *self.end()); 
            let second = FrameRange::<P>::empty();
>>>>>>> 3f339e1a
            (first, second)
        }
        else if at_frame > *self.start() && end_of_first <= *self.end() {
            let first  = FrameRange::<P>::new(*self.start(), end_of_first);
            let second = FrameRange::<P>::new(at_frame, *self.end());
            (first, second)
        }
        else {
            return Err(self);
        };

        let typ = self.typ;
        // ensure the original Frames doesn't run its drop handler and free its frames.
<<<<<<< HEAD
        core::mem::forget(self);
        Ok((
            Frames { typ, frames: FrameRangeSized::Normal4KiB(first) },
            Frames { typ, frames: FrameRangeSized::Normal4KiB(second) },
        ))
    }
}

impl<const S: MemoryState> Deref for Frames<S> {
    type Target = FrameRangeSized;
    fn deref(&self) -> &FrameRangeSized {
        &self.frames
=======
        mem::forget(self);   
        Ok((
            Frames { typ, frame_range: first }, 
            Frames { typ, frame_range: second },
        ))
    }
}

impl<const S: MemoryState, P: PageSize> Deref for Frames<S, P> {
    type Target = FrameRange<P>;
    fn deref(&self) -> &Self::Target {
        &self.frame_range
>>>>>>> 3f339e1a
    }
}
impl<const S: MemoryState, P: PageSize> Ord for Frames<S, P> {
    fn cmp(&self, other: &Self) -> Ordering {
        self.frame_range.start().cmp(other.frame_range.start())
    }
}
impl<const S: MemoryState, P: PageSize> PartialOrd for Frames<S, P> {
    fn partial_cmp(&self, other: &Self) -> Option<Ordering> {
        Some(self.cmp(other))
    }
}
impl<const S: MemoryState, P: PageSize> PartialEq for Frames<S, P> {
    fn eq(&self, other: &Self) -> bool {
        self.frame_range.start() == other.frame_range.start()
    }
}
impl<const S: MemoryState, P: PageSize> Borrow<Frame<P>> for &'_ Frames<S, P> {
    fn borrow(&self) -> &Frame<P> {
        self.frame_range.start()
    }
}
impl<const S: MemoryState, P: PageSize> fmt::Debug for Frames<S, P> {
    fn fmt(&self, f: &mut fmt::Formatter) -> fmt::Result {
        write!(f, "Frames({:?}, {:?})", self.frame_range, self.typ)
    }
}


/// A series of pending actions related to frame allocator bookkeeping,
/// which may result in heap allocation.
///
/// The actions are triggered upon dropping this struct.
/// This struct can be returned from the `allocate_frames()` family of functions
/// in order to allow the caller to precisely control when those actions
/// that may result in heap allocation should occur.
/// Such actions include adding chunks to lists of free frames or frames in use.
///
/// The vast majority of use cases don't care about such precise control,
/// so you can simply drop this struct at any time or ignore it
/// with a `let _ = ...` binding to instantly drop it.
pub struct DeferredAllocAction<'list> {
    /// A reference to the list into which we will insert the free general-purpose `Chunk`s.
    free_list: &'list Mutex<StaticArrayRBTree<FreeFrames>>,
    /// A reference to the list into which we will insert the free "reserved" `Chunk`s.
    reserved_list: &'list Mutex<StaticArrayRBTree<FreeFrames>>,
    /// A free chunk that needs to be added back to the free list.
    free1: FreeFrames,
    /// Another free chunk that needs to be added back to the free list.
    free2: FreeFrames,
}
impl<'list> DeferredAllocAction<'list> {
    fn new<F1, F2>(free1: F1, free2: F2) -> DeferredAllocAction<'list>
        where F1: Into<Option<FreeFrames>>,
              F2: Into<Option<FreeFrames>>,
    {
        let free1 = free1.into().unwrap_or_else(Frames::empty);
        let free2 = free2.into().unwrap_or_else(Frames::empty);
        DeferredAllocAction {
            free_list: &FREE_GENERAL_FRAMES_LIST,
            reserved_list: &FREE_RESERVED_FRAMES_LIST,
            free1,
            free2
        }
    }
}
impl<'list> Drop for DeferredAllocAction<'list> {
    fn drop(&mut self) {
<<<<<<< HEAD
        let frames1 = core::mem::replace(&mut self.free1, Frames::empty());
        let frames2 = core::mem::replace(&mut self.free2, Frames::empty());

        // Insert all of the chunks, both allocated and free ones, into the list.
=======
        let frames1 = mem::replace(&mut self.free1, Frames::empty());
        let frames2 = mem::replace(&mut self.free2, Frames::empty());
        
        // Insert all of the chunks, both allocated and free ones, into the list. 
>>>>>>> 3f339e1a
        if frames1.size_in_frames() > 0 {
            match frames1.typ() {
                MemoryRegionType::Free     => { self.free_list.lock().insert(frames1).unwrap(); }
                MemoryRegionType::Reserved => { self.reserved_list.lock().insert(frames1).unwrap(); }
                _ => error!("BUG likely: DeferredAllocAction encountered free1 chunk {:?} of a type Unknown", frames1),
            }
        }
        if frames2.size_in_frames() > 0 {
            match frames2.typ() {
                MemoryRegionType::Free     => { self.free_list.lock().insert(frames2).unwrap(); }
                MemoryRegionType::Reserved => { self.reserved_list.lock().insert(frames2).unwrap(); }
                _ => error!("BUG likely: DeferredAllocAction encountered free2 chunk {:?} of a type Unknown", frames2),
            };
        }
    }
}


/// Possible allocation errors.
#[derive(Debug)]
enum AllocationError {
    /// The requested address was not free: it was already allocated.
    AddressNotFree(Frame<Page4K>, usize),
    /// The requested address was outside the range of this allocator.
<<<<<<< HEAD
    AddressNotFound(Frame, usize),
    /// The address space was full, or there was not a large-enough chunk
=======
    AddressNotFound(Frame<Page4K>, usize),
    /// The address space was full, or there was not a large-enough chunk 
>>>>>>> 3f339e1a
    /// or enough remaining chunks that could satisfy the requested allocation size.
    OutOfAddressSpace(usize),
    /// The starting address was found, but not all successive contiguous frames were available.
    ContiguousChunkNotFound(Frame<Page4K>, usize),
}
impl From<AllocationError> for &'static str {
    fn from(alloc_err: AllocationError) -> &'static str {
        match alloc_err {
            AllocationError::AddressNotFree(..) => "requested address was in use",
            AllocationError::AddressNotFound(..) => "requested address was outside of this frame allocator's range",
            AllocationError::OutOfAddressSpace(..) => "out of physical address space",
            AllocationError::ContiguousChunkNotFound(..) => "only some of the requested frames were available",
        }
    }
}


/// Searches the given `list` for the chunk that contains the range of frames from
/// `requested_frame` to `requested_frame + num_frames`.
fn find_specific_chunk(
    list: &mut StaticArrayRBTree<FreeFrames>,
    requested_frame: Frame<Page4K>,
    num_frames: usize
) -> Result<(AllocatedFrames<Page4K>, DeferredAllocAction<'static>), AllocationError> {

    // The end frame is an inclusive bound, hence the -1. Parentheses are needed to avoid overflow.
    let requested_end_frame = requested_frame + (num_frames - 1);

    match &mut list.0 {
        Inner::Array(ref mut arr) => {
            for elem in arr.iter_mut() {
                if let Some(chunk) = elem {
                    if requested_frame >= *chunk.start() && requested_end_frame <= *chunk.end() {
                        // Here: `chunk` was big enough and did contain the requested address.
                        return allocate_from_chosen_chunk(FrameRange::new(requested_frame, requested_frame + num_frames - 1), ValueRefMut::Array(elem), None);
                    }
                }
            }
        }
        Inner::RBTree(ref mut tree) => {
            let mut cursor_mut = tree.upper_bound_mut(Bound::Included(&requested_frame));
            if let Some(chunk) = cursor_mut.get().map(|w| w.deref().deref().clone()) {
                if chunk.contains(&requested_frame) {
                    if requested_end_frame <= *chunk.end() {
                        return allocate_from_chosen_chunk(FrameRange::new(requested_frame, requested_frame + num_frames - 1), ValueRefMut::RBTree(cursor_mut), None);
                    } else {
                        // We found the chunk containing the requested address, but it was too small to cover all of the requested frames.
                        // Let's try to merge the next-highest contiguous chunk to see if those two chunks together
                        // cover enough frames to fulfill the allocation request.
                        //
                        // trace!("Frame allocator: found chunk containing requested address, but it was too small. \
                        //     Attempting to merge multiple chunks during an allocation. \
                        //     Requested address: {:?}, num_frames: {}, chunk: {:?}",
                        //     requested_frame, num_frames, chunk,
                        // );
                        let next_contiguous_chunk: Option<FreeFrames> = {
                            cursor_mut.move_next();// cursor now points to the next chunk
                            if let Some(next_chunk) = cursor_mut.get().map(|w| w.deref()) {
                                if *chunk.end() + 1 == *next_chunk.start() {
                                    // Here: next chunk was contiguous with the original chunk.
                                    if requested_end_frame <= *next_chunk.end() {
                                        // trace!("Frame allocator: found suitably-large contiguous next {:?} after initial too-small {:?}", next_chunk, chunk);
                                        let next = cursor_mut.remove().map(|f| f.into_inner());
                                        // after removal, the cursor has been moved to the next chunk, so move it back to the original chunk
                                        cursor_mut.move_prev();
                                        next
                                    } else {
                                        todo!("Frame allocator: found chunk containing requested address, but it was too small. \
                                            Theseus does not yet support merging more than two chunks during an allocation request. \
                                            Requested address: {:?}, num_frames: {}, chunk: {:?}, next_chunk {:?}",
                                            requested_frame, num_frames, chunk, next_chunk
                                        );
                                        // None
                                    }
                                } else {
                                    trace!("Frame allocator: next {:?} was not contiguously above initial too-small {:?}", next_chunk, chunk);
                                    None
                                }
                            } else {
                                trace!("Frame allocator: couldn't get next chunk above initial too-small {:?}", chunk);
                                trace!("Requesting new chunk starting at {:?}, num_frames: {}", *chunk.end() + 1, requested_end_frame.number() - chunk.end().number());
                                return Err(AllocationError::ContiguousChunkNotFound(*chunk.end() + 1, requested_end_frame.number() - chunk.end().number()));
                            }
                        };
                        if let Some(next_chunk) = next_contiguous_chunk {
                            // We found a suitable chunk that came contiguously after the initial too-small chunk.
                            // We would like to merge it into the initial chunk with just the reference (since we have a cursor pointing to it already),
                            // but we can't get a mutable reference to the element the cursor is pointing to.
                            // So both chunks will be removed and then merged.
                            return allocate_from_chosen_chunk(FrameRange::new(requested_frame, requested_frame + num_frames - 1), ValueRefMut::RBTree(cursor_mut), Some(next_chunk));
                        }
                    }
                }
            }
        }
    }

    Err(AllocationError::AddressNotFound(requested_frame, num_frames))
}


/// Searches the given `list` for any chunk large enough to hold at least `num_frames`.
fn find_any_chunk(
    list: &mut StaticArrayRBTree<FreeFrames>,
    num_frames: usize
) -> Result<(AllocatedFrames<Page4K>, DeferredAllocAction<'static>), AllocationError> {
    // During the first pass, we ignore designated regions.
    match list.0 {
        Inner::Array(ref mut arr) => {
            for elem in arr.iter_mut() {
                if let Some(chunk) = elem {
                    // Skip chunks that are too-small or in the designated regions.
                    if  chunk.size_in_frames() < num_frames || chunk.typ() != MemoryRegionType::Free {
                        continue;
                    }
                    else {
                        return allocate_from_chosen_chunk(FrameRange::new(*chunk.start(), *chunk.start() + num_frames - 1), ValueRefMut::Array(elem), None);
                    }
                }
            }
        }
        Inner::RBTree(ref mut tree) => {
            // Because we allocate new frames by peeling them off from the beginning part of a chunk,
            // it's MUCH faster to start the search for free frames from higher addresses moving down.
            // This results in an O(1) allocation time in the general case, until all address ranges are already in use.
            let mut cursor = tree.upper_bound_mut(Bound::<&FreeFrames>::Unbounded);
            while let Some(chunk) = cursor.get().map(|w| w.deref()) {
                if num_frames <= chunk.size_in_frames() && chunk.typ() == MemoryRegionType::Free {
                    return allocate_from_chosen_chunk(FrameRange::new(*chunk.start(), *chunk.start() + num_frames - 1), ValueRefMut::RBTree(cursor), None);
                }
                warn!("Frame allocator: inefficient scenario: had to search multiple chunks \
                    (skipping {:?}) while trying to allocate {} frames at any address.",
                    chunk, num_frames
                );
                cursor.move_prev();
            }
        }
    }

    error!("frame_allocator: non-reserved chunks are all allocated (requested {} frames). \
        TODO: we could attempt to merge free chunks here.", num_frames
    );

    Err(AllocationError::OutOfAddressSpace(num_frames))
}


/// Removes a `Frames` object from the RBTree.
/// `frames_ref` is basically a wrapper over the cursor which stores the position of the frames.
fn retrieve_frames_from_ref(mut frames_ref: ValueRefMut<FreeFrames>) -> Option<FreeFrames> {
    // Remove the chosen chunk from the free frame list.
    let removed_val = frames_ref.remove();

    match removed_val {
        RemovedValue::Array(c) => c,
        RemovedValue::RBTree(option_frames) => {
            option_frames.map(|c| c.into_inner())
        }
    }
}

/// The final part of the main allocation routine that optionally merges two contiguous chunks and
/// then splits the resulting chunk into multiple smaller chunks, thereby "allocating" frames from it.
///
/// This function breaks up that chunk into multiple ones and returns an `AllocatedFrames`
/// from (part of) that chunk that has the same range as `frames_to_allocate`.
fn allocate_from_chosen_chunk(
    frames_to_allocate: FrameRange<Page4K>,
    initial_chunk_ref: ValueRefMut<FreeFrames>,
    next_chunk: Option<FreeFrames>,
) -> Result<(AllocatedFrames<Page4K>, DeferredAllocAction<'static>), AllocationError> {
    // Remove the initial chunk from the free frame list.
    let mut chosen_chunk = retrieve_frames_from_ref(initial_chunk_ref)
        .expect("BUG: Failed to retrieve chunk from free list");

    // This should always succeed, since we've already checked the conditions for a merge and split.
    // We should return the chunks back to the list, but a failure at this point implies a bug in the frame allocator.

    if let Some(chunk) = next_chunk {
        chosen_chunk.merge(chunk).expect("BUG: Failed to merge adjacent chunks");
    }

    let SplitFrames { before_start, start_to_end: new_allocation, after_end } = chosen_chunk
        .split_range(frames_to_allocate)
        .expect("BUG: Failed to split merged chunk");

    // TODO: Re-use the allocated wrapper if possible, rather than allocate a new one entirely.
    // if let RemovedValue::RBTree(Some(wrapper_adapter)) = _removed_chunk { ... }

    Ok((
        new_allocation.into_allocated_frames(),
        DeferredAllocAction::new(before_start, after_end),
    ))

}


/// Returns `true` if the given list contains *any* of the given `frames`.
fn contains_any(
    list: &StaticArrayRBTree<PhysicalMemoryRegion>,
    frames: &FrameRange<Page4K>,
) -> bool {
    match &list.0 {
        Inner::Array(ref arr) => {
            for chunk in arr.iter().flatten() {
                if chunk.overlap(frames).is_some() {
                    return true;
                }
            }
        }
        Inner::RBTree(ref tree) => {
            let mut cursor = tree.upper_bound(Bound::Included(frames.start()));
            while let Some(chunk) = cursor.get() {
                if chunk.start() > frames.end() {
                    // We're iterating in ascending order over a sorted tree, so we can stop
                    // looking for overlapping regions once we pass the end of `frames`.
                    break;
                }

                if chunk.overlap(frames).is_some() {
                    return true;
                }
                cursor.move_next();
            }
        }
    }
    false
}

/// Adds the given `frames` to the given `regions_list` and `frames_list` as a chunk of reserved frames.
///
/// Returns the range of **new** frames that were added to the lists,
/// which will be a subset of the given input `frames`.
///
/// Currently, this function adds no new frames at all if any frames within the given `frames` list
/// overlap any existing regions at all.
/// TODO: handle partially-overlapping regions by extending existing regions on either end.
fn add_reserved_region_to_lists(
    regions_list: &mut StaticArrayRBTree<PhysicalMemoryRegion>,
    frames_list: &mut StaticArrayRBTree<FreeFrames>,
    frames: FrameRange<Page4K>,
) -> Result<FrameRange<Page4K>, &'static str> {

    // first check the regions list for overlaps and proceed only if there are none.
    if contains_any(regions_list, &frames) {
        error!("Failed to add reserved region {frames:X?} due to overlap with existing regions.");
        return Err("Failed to add reserved region that overlapped with existing reserved regions.");
    }

    // Check whether the reserved region overlaps any existing regions.
    match &mut frames_list.0 {
        Inner::Array(ref mut arr) => {
            for chunk in arr.iter().flatten() {
                if let Some(_overlap) = chunk.range().unwrap().overlap(&frames) {
                    // trace!("Failed to add reserved region {:?} due to overlap {:?} with existing chunk {:?}",
                    //     frames, _overlap, chunk
                    // );
                    return Err("Failed to add free frames that overlapped with existing frames (array).");
                }
            }
        }
        Inner::RBTree(ref mut tree) => {
            let mut cursor_mut = tree.upper_bound_mut(Bound::Included(frames.start()));
            while let Some(chunk) = cursor_mut.get().map(|w| w.deref()) {
                if chunk.start() > frames.end() {
                    // We're iterating in ascending order over a sorted tree,
                    // so we can stop looking for overlapping regions once we pass the end of the new frames to add.
                    break;
                }
                if let Some(_overlap) = chunk.range().unwrap().overlap(&frames) {
                    // trace!("Failed to add reserved region {:?} due to overlap {:?} with existing chunk {:?}",
                    //     frames, _overlap, chunk
                    // );
                    return Err("Failed to add free frames that overlapped with existing frames (RBTree).");
                }
                cursor_mut.move_next();
            }
        }
    }

    regions_list.insert(PhysicalMemoryRegion {
        typ: MemoryRegionType::Reserved,
        frames: frames.clone(),
    }).map_err(|_c| "BUG: Failed to insert non-overlapping physical memory region into reserved regions list.")?;

    frames_list.insert(Frames::new(
        MemoryRegionType::Reserved,
        frames.clone(),
    )).map_err(|_c| "BUG: Failed to insert non-overlapping frames into list.")?;

    Ok(frames)
}


/// The core frame allocation routine that allocates the given number of physical frames,
/// optionally at the requested starting `PhysicalAddress`.
///
/// This simply reserves a range of frames; it does not perform any memory mapping.
/// Thus, the memory represented by the returned `AllocatedFrames` isn't directly accessible
/// until you map virtual pages to them.
///
/// Allocation is based on a red-black tree and is thus `O(log(n))`.
/// Fragmentation isn't cleaned up until we're out of address space, but that's not really a big deal.
///
/// # Arguments
/// * `requested_paddr`: if `Some`, the returned `AllocatedFrames` will start at the `Frame`
///   containing this `PhysicalAddress`.
///   If `None`, the first available `Frame` range will be used, starting at any random physical address.
/// * `num_frames`: the number of `Frame`s to be allocated.
///
/// # Return
/// If successful, returns a tuple of two items:
/// * the frames that were allocated, and
/// * an opaque struct representing details of bookkeeping-related actions that may cause heap allocation.
///   Those actions are deferred until this returned `DeferredAllocAction` struct object is dropped,
///   allowing the caller (such as the heap implementation itself) to control when heap allocation may occur.
pub fn allocate_frames_deferred(
    requested_paddr: Option<PhysicalAddress>,
    num_frames: usize,
) -> Result<(AllocatedFrames<Page4K>, DeferredAllocAction<'static>), &'static str> {
    if num_frames == 0 {
        warn!("frame_allocator: requested an allocation of 0 frames... stupid!");
        return Err("cannot allocate zero frames");
    }

    if let Some(paddr) = requested_paddr {
        let start_frame = Frame::containing_address(paddr);
        let mut free_reserved_frames_list = FREE_RESERVED_FRAMES_LIST.lock();
        // First, attempt to allocate the requested frames from the free reserved list.
        let first_allocation_attempt = find_specific_chunk(&mut free_reserved_frames_list, start_frame, num_frames);
        let (requested_start_frame, requested_num_frames) = match first_allocation_attempt {
            Ok(success) => return Ok(success),
            Err(alloc_err) => match alloc_err {
                AllocationError::AddressNotFound(..) => {
                    // If allocation failed, then the requested `start_frame` may be found in the general-purpose list
                    match find_specific_chunk(&mut FREE_GENERAL_FRAMES_LIST.lock(), start_frame, num_frames) {
                        Ok(result) => return Ok(result),
                        Err(AllocationError::AddressNotFound(..)) => (start_frame, num_frames),
                        Err(AllocationError::ContiguousChunkNotFound(..)) => {
                            // because we are searching the general frames list, it doesn't matter if part of the chunk was found
                            // since we only create new reserved frames.
                            trace!("Only part of the requested allocation was found in the general frames list.");
                            return Err(From::from(alloc_err));
                        }
                        Err(_other) => return Err(From::from(alloc_err)),
                    }
                },
                AllocationError::ContiguousChunkNotFound(f, numf) => (f, numf),
                _ => return Err(From::from(alloc_err)),
            }
        };

        // If we failed to allocate the requested frames from the general list,
        // we can add a new reserved region containing them,
        // but ONLY if those frames are *NOT* in the general-purpose region.
        let requested_frames = FrameRange::new(requested_start_frame, requested_start_frame + (requested_num_frames - 1));
        if !contains_any(&GENERAL_REGIONS.lock(), &requested_frames) {
            let _new_reserved_frames = add_reserved_region_to_lists(&mut RESERVED_REGIONS.lock(), &mut free_reserved_frames_list, requested_frames)?;
            find_specific_chunk(&mut free_reserved_frames_list, start_frame, num_frames)
        }
        else {
            Err(AllocationError::AddressNotFree(start_frame, num_frames))
        }
    } else {
        find_any_chunk(&mut FREE_GENERAL_FRAMES_LIST.lock(), num_frames)
    }.map_err(From::from) // convert from AllocationError to &str
}


/// Similar to [`allocated_frames_deferred()`](fn.allocate_frames_deferred.html),
/// but accepts a size value for the allocated frames in number of bytes instead of number of frames.
///
/// This function still allocates whole frames by rounding up the number of bytes.
pub fn allocate_frames_by_bytes_deferred(
    requested_paddr: Option<PhysicalAddress>,
    num_bytes: usize,
) -> Result<(AllocatedFrames<Page4K>, DeferredAllocAction<'static>), &'static str> {
    let actual_num_bytes = if let Some(paddr) = requested_paddr {
        num_bytes + (paddr.value() % FRAME_4K_SIZE_IN_BYTES)
    } else {
        num_bytes
    };
    let num_frames = (actual_num_bytes + FRAME_4K_SIZE_IN_BYTES - 1) / FRAME_4K_SIZE_IN_BYTES; // round up
    allocate_frames_deferred(requested_paddr, num_frames)
}


/// Allocates the given number of frames with no constraints on the starting physical address.
<<<<<<< HEAD
///
/// See [`allocate_frames_deferred()`](fn.allocate_frames_deferred.html) for more details.
pub fn allocate_frames(num_frames: usize) -> Option<AllocatedFrames> {
=======
/// 
/// See [`allocate_frames_deferred()`](fn.allocate_frames_deferred.html) for more details. 
pub fn allocate_frames(num_frames: usize) -> Option<AllocatedFrames<Page4K>> {
>>>>>>> 3f339e1a
    allocate_frames_deferred(None, num_frames)
        .map(|(af, _action)| af)
        .ok()
}


<<<<<<< HEAD
/// Allocates frames with no constraints on the starting physical address,
/// with a size given by the number of bytes.
///
/// This function still allocates whole frames by rounding up the number of bytes.
/// See [`allocate_frames_deferred()`](fn.allocate_frames_deferred.html) for more details.
pub fn allocate_frames_by_bytes(num_bytes: usize) -> Option<AllocatedFrames> {
=======
/// Allocates frames with no constraints on the starting physical address, 
/// with a size given by the number of bytes. 
/// 
/// This function still allocates whole frames by rounding up the number of bytes. 
/// See [`allocate_frames_deferred()`](fn.allocate_frames_deferred.html) for more details. 
pub fn allocate_frames_by_bytes(num_bytes: usize) -> Option<AllocatedFrames<Page4K>> {
>>>>>>> 3f339e1a
    allocate_frames_by_bytes_deferred(None, num_bytes)
        .map(|(af, _action)| af)
        .ok()
}


<<<<<<< HEAD
/// Allocates frames starting at the given `PhysicalAddress` with a size given in number of bytes.
///
/// This function still allocates whole frames by rounding up the number of bytes.
/// See [`allocate_frames_deferred()`](fn.allocate_frames_deferred.html) for more details.
pub fn allocate_frames_by_bytes_at(paddr: PhysicalAddress, num_bytes: usize) -> Result<AllocatedFrames, &'static str> {
=======
/// Allocates frames starting at the given `PhysicalAddress` with a size given in number of bytes. 
/// 
/// This function still allocates whole frames by rounding up the number of bytes. 
/// See [`allocate_frames_deferred()`](fn.allocate_frames_deferred.html) for more details. 
pub fn allocate_frames_by_bytes_at(paddr: PhysicalAddress, num_bytes: usize) -> Result<AllocatedFrames<Page4K>, &'static str> {
>>>>>>> 3f339e1a
    allocate_frames_by_bytes_deferred(Some(paddr), num_bytes)
        .map(|(af, _action)| af)
}


/// Allocates the given number of frames starting at (inclusive of) the frame containing the given `PhysicalAddress`.
<<<<<<< HEAD
///
/// See [`allocate_frames_deferred()`](fn.allocate_frames_deferred.html) for more details.
pub fn allocate_frames_at(paddr: PhysicalAddress, num_frames: usize) -> Result<AllocatedFrames, &'static str> {
=======
/// 
/// See [`allocate_frames_deferred()`](fn.allocate_frames_deferred.html) for more details. 
pub fn allocate_frames_at(paddr: PhysicalAddress, num_frames: usize) -> Result<AllocatedFrames<Page4K>, &'static str> {
>>>>>>> 3f339e1a
    allocate_frames_deferred(Some(paddr), num_frames)
        .map(|(af, _action)| af)
}


/// An enum that must be returned by the function passed into [`inspect_then_allocate_free_frames()`]
/// in order to define the post-iteration behavior.
pub enum FramesIteratorRequest {
    /// Keep iterating to the next chunk of frames.
    Next,
    /// Stop iterating, and do not allocate anything.
    Stop,
    /// Stop iterating, and then attempt to allocate the specified frames.
    AllocateAt {
        requested_frame: Frame<Page4K>,
        num_frames: usize,
    }
}

/// Iterates over all free frames and invokes the given `func` on each one
/// in order to determine what to do with those frames.
///
/// See [`FramesIteratorRequest`] for more detail.
pub fn inspect_then_allocate_free_frames<F>(
    func: &mut F,
) -> Result<Option<AllocatedFrames<Page4K>>, &'static str>
where
    F: FnMut(&FreeFrames) -> FramesIteratorRequest
{
    let alloc_result;
    // This scope ensures we drop the lock on the free frames list
    // before doing any deferred allocation actions.
    {
        let mut general_free_list = FREE_GENERAL_FRAMES_LIST.lock();
        let mut frame_alloc_request = None;
        for frames in general_free_list.iter() {
            match func(frames) {
                FramesIteratorRequest::Next => continue,
                FramesIteratorRequest::Stop => break,
                FramesIteratorRequest::AllocateAt { requested_frame, num_frames } => {
                    frame_alloc_request = Some((requested_frame, num_frames));
                    break;
                }
            }
        }

        if let Some((requested_frame, num_frames)) = frame_alloc_request {
            alloc_result = find_specific_chunk(&mut general_free_list, requested_frame, num_frames);
        } else {
            return Ok(None);
        }
    }

    alloc_result
        .map(|(af, _)| Some(af))
        .map_err(From::from)
}


/// Converts the frame allocator from using static memory (a primitive array) to dynamically-allocated memory.
///
/// Call this function once heap allocation is available.
/// Calling this multiple times is unnecessary but harmless, as it will do nothing after the first invocation.
#[doc(hidden)]
pub fn convert_frame_allocator_to_heap_based() {
    FREE_GENERAL_FRAMES_LIST.lock().convert_to_heap_allocated();
    FREE_RESERVED_FRAMES_LIST.lock().convert_to_heap_allocated();
    GENERAL_REGIONS.lock().convert_to_heap_allocated();
    RESERVED_REGIONS.lock().convert_to_heap_allocated();
}

/// A debugging function used to dump the full internal state of the frame allocator.
#[doc(hidden)]
pub fn dump_frame_allocator_state() {
    debug!("----------------- FREE GENERAL FRAMES ---------------");
    FREE_GENERAL_FRAMES_LIST.lock().iter().for_each(|e| debug!("\t {:?}", e) );
    debug!("-----------------------------------------------------");
    debug!("----------------- FREE RESERVED FRAMES --------------");
    FREE_RESERVED_FRAMES_LIST.lock().iter().for_each(|e| debug!("\t {:?}", e) );
    debug!("-----------------------------------------------------");
    debug!("------------------ GENERAL REGIONS -----------------");
    GENERAL_REGIONS.lock().iter().for_each(|e| debug!("\t {:?}", e) );
    debug!("-----------------------------------------------------");
    debug!("------------------ RESERVED REGIONS -----------------");
    RESERVED_REGIONS.lock().iter().for_each(|e| debug!("\t {:?}", e) );
    debug!("-----------------------------------------------------");
}<|MERGE_RESOLUTION|>--- conflicted
+++ resolved
@@ -32,19 +32,12 @@
 mod static_array_rb_tree;
 // mod static_array_linked_list;
 
-<<<<<<< HEAD
-use core::{iter::Step, borrow::Borrow, cmp::{Ordering, min, max}, ops::{Deref, DerefMut}, fmt};
-use intrusive_collections::Bound;
-use kernel_config::memory::*;
-use log::{error, warn, debug, trace};
-use memory_structs::{PhysicalAddress, Frame, FrameRange, MemoryState, MemChunkSize, Page4K, Page2M, Page1G, Page, PageSize, FrameRangeSized};
-=======
+
 use core::{borrow::Borrow, cmp::{Ordering, min, max}, fmt, mem, ops::{Deref, DerefMut}};
 use intrusive_collections::Bound;
 use kernel_config::memory::*;
 use log::{error, warn, debug, trace};
 use memory_structs::{PhysicalAddress, Frame, FrameRange, MemoryState, PageSize, Page4K, Page2M, Page1G};
->>>>>>> 3f339e1a
 use spin::Mutex;
 use static_array_rb_tree::*;
 use static_assertions::assert_not_impl_any;
@@ -266,13 +259,8 @@
 /// since it ignores their actual range of frames.
 #[derive(Clone, Debug, Eq)]
 pub struct PhysicalMemoryRegion {
-<<<<<<< HEAD
-    /// The Frames covered by this region, an inclusive range.
-    pub frames: FrameRange,
-=======
     /// The Frames covered by this region, an inclusive range. 
     pub frames: FrameRange<Page4K>,
->>>>>>> 3f339e1a
     /// The type of this memory region, e.g., whether it's in a free or reserved region.
     pub typ: MemoryRegionType,
 }
@@ -375,13 +363,8 @@
 pub struct Frames<const S: MemoryState, P: PageSize = Page4K> {
     /// The type of this memory chunk, e.g., whether it's in a free or reserved region.
     typ: MemoryRegionType,
-<<<<<<< HEAD
-    /// The Frames covered by this chunk, an inclusive range.
-    frames: FrameRangeSized
-=======
     /// The specific (inclusive) range of frames covered by this memory chunk.
     frame_range: FrameRange<P>,
->>>>>>> 3f339e1a
 }
 
 /// A type alias for `Frames` in the `Free` state, which only suppports 4K pages.
@@ -414,18 +397,6 @@
     /// Creates a new `Frames` object in the `Free` state.
     ///
     /// The frame allocator logic is responsible for ensuring that no two `Frames` objects overlap.
-<<<<<<< HEAD
-    pub(crate) fn new(typ: MemoryRegionType, frames: FrameRange) -> Self {
-        Frames {
-            typ: typ,
-            frames: FrameRangeSized::Normal4KiB(frames),
-        }
-    }
-
-    /// Consumes this `Frames` in the `Free` state and converts them into the `Allocated` state.
-    pub fn into_allocated_frames(mut self) -> AllocatedFrames {
-        let frames = core::mem::replace(&mut self.frames, FrameRangeSized::Normal4KiB(FrameRange::empty()));
-=======
     pub(crate) fn new(typ: MemoryRegionType, frame_range: FrameRange) -> Self {
         Frames { typ, frame_range }
     }
@@ -433,7 +404,6 @@
     /// Consumes this `Frames` in the `Free` state and converts them into the `Allocated` state.
     pub fn into_allocated_frames(mut self) -> AllocatedFrames<Page4K> {  
         let frame_range = mem::take(&mut self.frame_range);  
->>>>>>> 3f339e1a
         let af = Frames {
             typ: self.typ,
             frame_range,
@@ -446,13 +416,8 @@
 impl<P: PageSize> AllocatedFrames<P> {
     /// Consumes this `Frames` in the `Allocated` state and converts them into the `Mapped` state.
     /// This should only be called once a `MappedPages` has been created from the `Frames`.
-<<<<<<< HEAD
-    pub fn into_mapped_frames(mut self) -> MappedFrames {
-        let frames = core::mem::replace(&mut self.frames, FrameRangeSized::Normal4KiB(FrameRange::empty()));
-=======
     pub fn into_mapped_frames(mut self) -> MappedFrames<P> {    
         let frame_range = mem::take(&mut self.frame_range);
->>>>>>> 3f339e1a
         let mf = Frames {
             typ: self.typ,
             frame_range,
@@ -498,13 +463,8 @@
 
 impl UnmappedFrames {
     /// Consumes this `Frames` in the `Unmapped` state and converts them into the `Allocated` state.
-<<<<<<< HEAD
-    pub fn into_allocated_frames(mut self) -> AllocatedFrames {
-        let frames = core::mem::replace(&mut self.frames, FrameRangeSized::Normal4KiB(FrameRange::empty()));
-=======
     pub fn into_allocated_frames(mut self) -> AllocatedFrames {    
         let frame_range = mem::take(&mut self.frame_range);
->>>>>>> 3f339e1a
         let af = Frames {
             typ: self.typ,
             frame_range,
@@ -530,11 +490,7 @@
     } else {
         MemoryRegionType::Free
     };
-<<<<<<< HEAD
-    Frames{ typ: typ, frames: FrameRangeSized::Normal4KiB(frames) }
-=======
     Frames { typ, frame_range }
->>>>>>> 3f339e1a
 }
 
 
@@ -544,13 +500,6 @@
             // Dropping free frames returns them to the allocator's free list.
             MemoryState::Free => {
                 if self.size_in_frames() == 0 { return; }
-<<<<<<< HEAD
-
-                let frames = core::mem::replace(&mut self.frames, FrameRangeSized::Normal4KiB(FrameRange::empty()));
-                // Now, you can match against FrameRangeSized and convert the specific P to Page4K if necessary
-                let free_frames: FreeFrames = Frames { typ: self.typ, frames };
-
-=======
         
                 let frame_range = mem::take(&mut self.frame_range);
                 let free_frames: FreeFrames = Frames {
@@ -558,7 +507,6 @@
                     frame_range: frame_range.into_4k_frames(),
                 };
         
->>>>>>> 3f339e1a
                 let mut list = if free_frames.typ == MemoryRegionType::Reserved {
                     FREE_RESERVED_FRAMES_LIST.lock()
                 } else {
@@ -628,12 +576,6 @@
                 }
                 log::error!("BUG: couldn't insert deallocated {:?} into free frames list", self.frame_range);
             }
-<<<<<<< HEAD
-            MemoryState::Allocated => {
-                // trace!("Converting AllocatedFrames to FreeFrames. Drop handler will be called again {:?}", self.frames);
-                let frames = core::mem::replace(&mut self.frames, FrameRangeSized::Normal4KiB(FrameRange::empty()));
-                let _to_drop = FreeFrames { typ: self.typ, frames };
-=======
             // Dropping allocated frames converts them into a 4K-sized `FreeFrames`,
             // which itself is then dropped.
             MemoryState::Allocated => { 
@@ -643,23 +585,17 @@
                     typ: self.typ,
                     frame_range,
                 };
->>>>>>> 3f339e1a
             }
             // Dropping mapped frames currently should not ever happen.
             MemoryState::Mapped => panic!("We should never drop a mapped frame! It should be forgotten instead."),
             // Dropping unmapped frames converts them to `AllocatedFrames`,
             // which are then also dropped.
             MemoryState::Unmapped => {
-<<<<<<< HEAD
-                let frames = core::mem::replace(&mut self.frames, FrameRangeSized::Normal4KiB(FrameRange::empty()));
-                let _to_drop = AllocatedFrames { typ: self.typ, frames };
-=======
                 let frame_range = mem::take(&mut self.frame_range);
                 let _to_drop = Frames::<{MemoryState::Allocated}, P> {
                     typ: self.typ,
                     frame_range,
                 };
->>>>>>> 3f339e1a
             }
         }
     }
@@ -669,39 +605,9 @@
     type IntoIter = AllocatedFramesIter<'f, P>;
     type Item = AllocatedFrame<'f, P>;
     fn into_iter(self) -> Self::IntoIter {
-<<<<<<< HEAD
-        match self.frames.page_size() {
-            MemChunkSize::Normal4K => {
-                AllocatedFramesIter {
-                    _owner: self,
-                    range: self.range().unwrap().iter()
-                }
-            }
-            MemChunkSize::Huge2M => {
-                AllocatedFramesIter {
-                    _owner: self,
-                    range: FrameRange::<Page4K>::from(self.range_2mb().unwrap()).iter()
-                }
-            //     AllocatedFramesIter {
-            //         _owner: self,
-            //         range: range_inclusive::RangeInclusive::new(FrameSized::Huge2M(*self.start_2m()), FrameSized::Huge2M(*self.end_2m())).iter()
-            //    }
-            }
-            MemChunkSize::Huge1G => {
-                AllocatedFramesIter {
-                    _owner: self,
-                    range: FrameRange::<Page4K>::from(self.range_1gb().unwrap()).iter()
-                }
-                // AllocatedFramesIter {
-                //     _owner: self,
-                //     range: range_inclusive::RangeInclusive::new(FrameSized::Huge1G(*self.start_1g()), FrameSized::Huge1G(*self.end_1g())).iter()
-                // }
-            }
-=======
         AllocatedFramesIter {
             _owner: self,
             range: self.frame_range.iter(),
->>>>>>> 3f339e1a
         }
         // AllocatedFramesIter {
         //     _owner: self,
@@ -720,19 +626,11 @@
 /// [`RangeInclusive`] instances rather than borrowing a reference to it.
 ///
 /// [`RangeInclusive`]: range_inclusive::RangeInclusive
-<<<<<<< HEAD
-pub struct AllocatedFramesIter<'f, P: PageSize = Page4K> {
-    _owner: &'f AllocatedFrames,
-    range: range_inclusive::RangeInclusiveIterator<Frame<P>>,
-}
-impl<'f, P: 'static + PageSize> Iterator for AllocatedFramesIter<'f, P> {
-=======
 pub struct AllocatedFramesIter<'f, P: PageSize> {
     _owner: &'f AllocatedFrames<P>,
     range: range_inclusive::RangeInclusiveIterator<Frame<P>>,
 }
 impl<'f, P: PageSize> Iterator for AllocatedFramesIter<'f, P> {
->>>>>>> 3f339e1a
     type Item = AllocatedFrame<'f, P>;
     fn next(&mut self) -> Option<Self::Item> {
         // match self._owner.page_size() {
@@ -753,15 +651,9 @@
 ///
 /// The lifetime of this type is tied to the lifetime of its owning `AllocatedFrames`.
 #[derive(Debug)]
-<<<<<<< HEAD
-pub struct AllocatedFrame<'f, P: 'static + PageSize = Page4K> {
-    frame: Frame<P>,
-    _phantom: core::marker::PhantomData<&'f Frame<P>>,
-=======
 pub struct AllocatedFrame<'f, P: PageSize> {
     frame: Frame<P>,
     _phantom: core::marker::PhantomData<&'f Frame>,
->>>>>>> 3f339e1a
 }
 impl<'f, P: PageSize> Deref for AllocatedFrame<'f, P> {
     type Target = Frame<P>;
@@ -790,11 +682,7 @@
     pub const fn empty() -> Frames<S, P> {
         Frames {
             typ: MemoryRegionType::Unknown,
-<<<<<<< HEAD
-            frames: FrameRangeSized::Normal4KiB(FrameRange::empty()),
-=======
             frame_range: FrameRange::empty(),
->>>>>>> 3f339e1a
         }
     }
 
@@ -826,13 +714,8 @@
         };
 
         // ensure the now-merged Frames doesn't run its drop handler
-<<<<<<< HEAD
-        core::mem::forget(other);
-        self.frames = FrameRangeSized::Normal4KiB(frames);
-=======
         mem::forget(other); 
         self.frame_range = frames;
->>>>>>> 3f339e1a
         Ok(())
     }
 
@@ -846,29 +729,17 @@
     /// If `frames_to_extract` is not contained within `self`, then `self` is returned unchanged within an `Err`.
     pub fn split_range(
         self,
-<<<<<<< HEAD
-        frames_to_extract: FrameRange
-    ) -> Result<SplitFrames<S>, Self> {
-
-        if !self.range().unwrap().contains_range(&frames_to_extract) {
-=======
         frames_to_extract: FrameRange<P>
     ) -> Result<SplitFrames<S, P>, Self> {
         
         if !self.contains_range(&frames_to_extract) {
->>>>>>> 3f339e1a
             return Err(self);
         }
 
         let start_frame = *frames_to_extract.start();
         let start_to_end = frames_to_extract;
-<<<<<<< HEAD
-
-        let before_start = if start_frame == MIN_FRAME || start_frame == *self.start() {
-=======
         
         let before_start = if start_frame == Frame::<P>::MIN || start_frame == *self.start() {
->>>>>>> 3f339e1a
             None
         } else {
             Some(FrameRange::<P>::new(*self.start(), *start_to_end.start() - 1))
@@ -882,19 +753,11 @@
 
         let typ = self.typ;
         // ensure the original Frames doesn't run its drop handler and free its frames.
-<<<<<<< HEAD
-        core::mem::forget(self);
-        Ok(SplitFrames {
-            before_start: before_start.map(|frames| Frames { typ: typ, frames: FrameRangeSized::Normal4KiB(frames) }),
-            start_to_end: Frames { typ, frames: FrameRangeSized::Normal4KiB(start_to_end) },
-            after_end: after_end.map(|frames| Frames { typ, frames: FrameRangeSized::Normal4KiB(frames) }),
-=======
         mem::forget(self);
         Ok(SplitFrames { 
             before_start: before_start.map(|frame_range| Frames { typ, frame_range }),
             start_to_end: Frames { typ, frame_range: start_to_end }, 
             after_end: after_end.map(|frame_range| Frames { typ, frame_range }),
->>>>>>> 3f339e1a
         })
     }
 
@@ -910,13 +773,8 @@
     /// Returns an `Err` containing this `Frames` if `at_frame` is otherwise out of bounds, or if `self` was empty.
     ///
     /// [`core::slice::split_at()`]: https://doc.rust-lang.org/core/primitive.slice.html#method.split_at
-<<<<<<< HEAD
-    pub fn split_at(self, at_frame: Frame) -> Result<(Self, Self), Self> {
-        if self.range().unwrap().is_empty() { return Err(self); }
-=======
     pub fn split_at(self, at_frame: Frame<P>) -> Result<(Self, Self), Self> {
         if self.is_empty() { return Err(self); }
->>>>>>> 3f339e1a
 
         let end_of_first = at_frame - 1;
 
@@ -926,13 +784,8 @@
             (first, second)
         }
         else if at_frame == (*self.end() + 1) && end_of_first >= *self.start() {
-<<<<<<< HEAD
-            let first  = FrameRange::new(*self.start(), *self.end());
-            let second = FrameRange::empty();
-=======
             let first  = FrameRange::<P>::new(*self.start(), *self.end()); 
             let second = FrameRange::<P>::empty();
->>>>>>> 3f339e1a
             (first, second)
         }
         else if at_frame > *self.start() && end_of_first <= *self.end() {
@@ -946,20 +799,6 @@
 
         let typ = self.typ;
         // ensure the original Frames doesn't run its drop handler and free its frames.
-<<<<<<< HEAD
-        core::mem::forget(self);
-        Ok((
-            Frames { typ, frames: FrameRangeSized::Normal4KiB(first) },
-            Frames { typ, frames: FrameRangeSized::Normal4KiB(second) },
-        ))
-    }
-}
-
-impl<const S: MemoryState> Deref for Frames<S> {
-    type Target = FrameRangeSized;
-    fn deref(&self) -> &FrameRangeSized {
-        &self.frames
-=======
         mem::forget(self);   
         Ok((
             Frames { typ, frame_range: first }, 
@@ -972,7 +811,6 @@
     type Target = FrameRange<P>;
     fn deref(&self) -> &Self::Target {
         &self.frame_range
->>>>>>> 3f339e1a
     }
 }
 impl<const S: MemoryState, P: PageSize> Ord for Frames<S, P> {
@@ -1041,17 +879,10 @@
 }
 impl<'list> Drop for DeferredAllocAction<'list> {
     fn drop(&mut self) {
-<<<<<<< HEAD
-        let frames1 = core::mem::replace(&mut self.free1, Frames::empty());
-        let frames2 = core::mem::replace(&mut self.free2, Frames::empty());
-
-        // Insert all of the chunks, both allocated and free ones, into the list.
-=======
         let frames1 = mem::replace(&mut self.free1, Frames::empty());
         let frames2 = mem::replace(&mut self.free2, Frames::empty());
         
         // Insert all of the chunks, both allocated and free ones, into the list. 
->>>>>>> 3f339e1a
         if frames1.size_in_frames() > 0 {
             match frames1.typ() {
                 MemoryRegionType::Free     => { self.free_list.lock().insert(frames1).unwrap(); }
@@ -1076,13 +907,8 @@
     /// The requested address was not free: it was already allocated.
     AddressNotFree(Frame<Page4K>, usize),
     /// The requested address was outside the range of this allocator.
-<<<<<<< HEAD
-    AddressNotFound(Frame, usize),
-    /// The address space was full, or there was not a large-enough chunk
-=======
     AddressNotFound(Frame<Page4K>, usize),
     /// The address space was full, or there was not a large-enough chunk 
->>>>>>> 3f339e1a
     /// or enough remaining chunks that could satisfy the requested allocation size.
     OutOfAddressSpace(usize),
     /// The starting address was found, but not all successive contiguous frames were available.
@@ -1471,70 +1297,41 @@
 
 
 /// Allocates the given number of frames with no constraints on the starting physical address.
-<<<<<<< HEAD
-///
-/// See [`allocate_frames_deferred()`](fn.allocate_frames_deferred.html) for more details.
-pub fn allocate_frames(num_frames: usize) -> Option<AllocatedFrames> {
-=======
 /// 
 /// See [`allocate_frames_deferred()`](fn.allocate_frames_deferred.html) for more details. 
 pub fn allocate_frames(num_frames: usize) -> Option<AllocatedFrames<Page4K>> {
->>>>>>> 3f339e1a
     allocate_frames_deferred(None, num_frames)
         .map(|(af, _action)| af)
         .ok()
 }
 
 
-<<<<<<< HEAD
-/// Allocates frames with no constraints on the starting physical address,
-/// with a size given by the number of bytes.
-///
-/// This function still allocates whole frames by rounding up the number of bytes.
-/// See [`allocate_frames_deferred()`](fn.allocate_frames_deferred.html) for more details.
-pub fn allocate_frames_by_bytes(num_bytes: usize) -> Option<AllocatedFrames> {
-=======
 /// Allocates frames with no constraints on the starting physical address, 
 /// with a size given by the number of bytes. 
 /// 
 /// This function still allocates whole frames by rounding up the number of bytes. 
 /// See [`allocate_frames_deferred()`](fn.allocate_frames_deferred.html) for more details. 
 pub fn allocate_frames_by_bytes(num_bytes: usize) -> Option<AllocatedFrames<Page4K>> {
->>>>>>> 3f339e1a
     allocate_frames_by_bytes_deferred(None, num_bytes)
         .map(|(af, _action)| af)
         .ok()
 }
 
 
-<<<<<<< HEAD
-/// Allocates frames starting at the given `PhysicalAddress` with a size given in number of bytes.
-///
-/// This function still allocates whole frames by rounding up the number of bytes.
-/// See [`allocate_frames_deferred()`](fn.allocate_frames_deferred.html) for more details.
-pub fn allocate_frames_by_bytes_at(paddr: PhysicalAddress, num_bytes: usize) -> Result<AllocatedFrames, &'static str> {
-=======
 /// Allocates frames starting at the given `PhysicalAddress` with a size given in number of bytes. 
 /// 
 /// This function still allocates whole frames by rounding up the number of bytes. 
 /// See [`allocate_frames_deferred()`](fn.allocate_frames_deferred.html) for more details. 
 pub fn allocate_frames_by_bytes_at(paddr: PhysicalAddress, num_bytes: usize) -> Result<AllocatedFrames<Page4K>, &'static str> {
->>>>>>> 3f339e1a
     allocate_frames_by_bytes_deferred(Some(paddr), num_bytes)
         .map(|(af, _action)| af)
 }
 
 
 /// Allocates the given number of frames starting at (inclusive of) the frame containing the given `PhysicalAddress`.
-<<<<<<< HEAD
-///
-/// See [`allocate_frames_deferred()`](fn.allocate_frames_deferred.html) for more details.
-pub fn allocate_frames_at(paddr: PhysicalAddress, num_frames: usize) -> Result<AllocatedFrames, &'static str> {
-=======
 /// 
 /// See [`allocate_frames_deferred()`](fn.allocate_frames_deferred.html) for more details. 
 pub fn allocate_frames_at(paddr: PhysicalAddress, num_frames: usize) -> Result<AllocatedFrames<Page4K>, &'static str> {
->>>>>>> 3f339e1a
     allocate_frames_deferred(Some(paddr), num_frames)
         .map(|(af, _action)| af)
 }
