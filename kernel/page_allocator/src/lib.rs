--- conflicted
+++ resolved
@@ -32,11 +32,7 @@
 
 use core::{borrow::Borrow, cmp::{Ordering, max, min}, fmt, ops::{Deref, DerefMut}, convert::TryFrom};
 use kernel_config::memory::*;
-<<<<<<< HEAD
-use memory_structs::{VirtualAddress, Page, PageRange, Page1G, Page2M, Page4K, MemChunkSize, PageRangeSized};
-=======
 use memory_structs::{VirtualAddress, Page, PageRange, PageSize, Page4K, Page2M, Page1G};
->>>>>>> 3f339e1a
 use spin::{Mutex, Once};
 use static_array_rb_tree::*;
 
@@ -143,12 +139,8 @@
 	Ok(())
 }
 
-<<<<<<< HEAD
-/// A range of contiguous pages.
-=======
 
 /// A range of contiguous 4K-sized pages.
->>>>>>> 3f339e1a
 ///
 /// # Ordering and Equality
 ///
@@ -165,15 +157,9 @@
 	pages: PageRange<Page4K>,
 }
 impl Chunk {
-<<<<<<< HEAD
-	fn as_allocated_pages(&self) -> AllocatedPages {
-		AllocatedPages {
-			pages: PageRangeSized::Normal4KiB(self.pages.clone()),
-=======
 	fn as_allocated_pages(&self) -> AllocatedPages<Page4K> {
 		AllocatedPages::<Page4K> {
 			pages: self.pages.clone(),
->>>>>>> 3f339e1a
 		}
 	}
 
@@ -219,13 +205,8 @@
 /// 
 /// This object represents ownership of the allocated virtual pages;
 /// if this object falls out of scope, its allocated pages will be auto-deallocated upon drop. 
-<<<<<<< HEAD
-pub struct AllocatedPages {
-	pages: PageRangeSized,
-=======
 pub struct AllocatedPages<P: PageSize = Page4K> {
 	pages: PageRange<P>,
->>>>>>> 3f339e1a
 }
 
 // AllocatedPages must not be Cloneable, and it must not expose its inner pages as mutable.
@@ -249,11 +230,7 @@
     /// Can be used as a placeholder, but will not permit any real usage. 
     pub const fn empty() -> AllocatedPages<P> {
         AllocatedPages {
-<<<<<<< HEAD
-			pages: PageRangeSized::Normal4KiB(PageRange::empty())
-=======
 			pages: PageRange::<P>::empty()
->>>>>>> 3f339e1a
 		}
 	}
 
@@ -273,45 +250,18 @@
     }
 
 	/// Returns the starting `Page` in this range of pages.
-<<<<<<< HEAD
-	/// This should ONLY be called on 4kb pages, and panics if called on huge pages. TODO: Change the panic behaviour
-	pub fn start(&self) -> &Page {
-		self.pages.start()
-	}
-
-	/// Returns the ending `Page` (inclusive) in this range of
-	/// This should ONLY be called on 4kb pages, and panics if called on huge pages. TODO: Change the panic behaviour
-	pub fn end(&self) -> &Page {
-=======
 	pub const fn start(&self) -> &Page<P> {
 		self.pages.start()
 	}
 
 	/// Returns the ending `Page` (inclusive) in this range of pages.
 	pub const fn end(&self) -> &Page<P> {
->>>>>>> 3f339e1a
 		self.pages.end()
 	}
 
 	/// Returns a reference to the inner `PageRange`, which is cloneable/iterable.
-<<<<<<< HEAD
-	/// Use alternative range() methods for  `PageRange<Page2M>` and  `PageRange<Page1G>`.
-	pub fn range(&self) -> &PageRange {
-		&self.pages.range().expect("Called range() on a PageRange with a size other than 4kb")
-	}
-
-	/// Returns the inner `PageRange<Page2M>`, which is cloneable/iterable.
-	pub fn range_2mb(&self) -> PageRange<Page2M> {
-		self.pages.range_2mb().expect("Called range_2mb() on a PageRange with a size other than 2mb")
-	}
-
-	/// Returns the inner `PageRange<Page1G>`, which is cloneable/iterable.
-	pub fn range_1gb(&self) -> PageRange<Page1G> {
-		self.pages.range_1gb().expect("Called range_1gb() on a PageRange with a size other than 1gb")
-=======
 	pub const fn range(&self) -> &PageRange<P> {
 		&self.pages
->>>>>>> 3f339e1a
 	}
 
 	/// Returns the offset of the given `VirtualAddress` within this range of pages,
@@ -351,11 +301,7 @@
 		if *ap.start() != (*self.end() + 1) {
 			return Err(ap);
 		}
-<<<<<<< HEAD
-		self.pages = PageRangeSized::Normal4KiB(PageRange::new(*self.start(), *ap.end()));
-=======
 		self.pages = PageRange::<P>::new(*self.start(), *ap.end());
->>>>>>> 3f339e1a
 		// ensure the now-merged AllocatedPages doesn't run its drop handler and free its pages.
 		core::mem::forget(ap); 
 		Ok(())
@@ -401,13 +347,8 @@
         // ensure the original AllocatedPages doesn't run its drop handler and free its pages.
         core::mem::forget(self);   
         Ok((
-<<<<<<< HEAD
-            AllocatedPages { pages: PageRangeSized::Normal4KiB(first) }, 
-            AllocatedPages { pages: PageRangeSized::Normal4KiB(second) },
-=======
             AllocatedPages::<P> { pages: first }, 
             AllocatedPages::<P> { pages: second },
->>>>>>> 3f339e1a
         ))
     }
 
@@ -454,11 +395,7 @@
 		};
 
 		let chunk = Chunk {
-<<<<<<< HEAD
-			pages: pages,
-=======
 			pages: self.pages.clone().into_4k_pages(),
->>>>>>> 3f339e1a
 		};
 		let mut list = FREE_PAGE_LIST.lock();
 		match &mut list.0 {
